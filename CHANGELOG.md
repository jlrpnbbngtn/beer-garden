# Beer Garden Changelog

<<<<<<< HEAD
## 2.4.18
10/27/20
Brew-view 2.4.19, Bartender 2.4.8, BG-utils 2.4.10

#### Added Features
- Can now inject specific host environment variables into local plugin processes (#686)

## 2.4.17
10/13/20
Brew-view 2.4.19, Bartender 2.4.7, BG-utils 2.4.10

#### Bug Fixes
- Fixed command invocation error when request has no parameters (#351)

## 2.4.16
9/23/20
Brew-view 2.4.19, Bartender 2.4.7, BG-utils 2.4.10

#### Bug Fixes
- Removed mongo model caching from Pruner. Releasing memory once the delete is completed (#604)

## 2.4.15
2/20/20
Brew-view 2.4.19, Bartender 2.4.6, BG-utils 2.4.10

#### Bug Fixes
- Start and end dates are correctly applied to new interval jobs (#431)

## 2.4.14
1/30/20
Brew-view 2.4.18, Bartender 2.4.6, BG-utils 2.4.9

#### Bug Fixes
- Returning 418 status code when a model is too large to save (#308)

## 2.4.13
1/14/20
Brew-view 2.4.17, Bartender 2.4.6, BG-utils 2.4.9

#### Bug Fixes
- Fixed issue where scheduler would not work with self-signed cert (#391)

## 2.4.12
12/5/19
Brew-view 2.4.16, Bartender 2.4.6, BG-utils 2.4.9

#### Added Features
- Added configuration flag to allow rendering unsanitized output (#360)

## 2.4.11
11/12/19
Brew-view 2.4.15, Bartender 2.4.6, BG-utils 2.4.9

#### Bug Fixes
- Requests should now survive a broker restart (#352)
- Fixed issue where admin role and user pages could fail to update (#345)

#### Other Changes
- Admin queues are now durable (#356)
- Admin queues are no longer created with the auto-delete flag (#350)

## 2.4.10
9/27/19
Brew-view 2.4.14, Bartender 2.4.5, BG-utils 2.4.8

#### Bug Fixes
- Static choices with alternate display text no longer fail validation (#325)

#### Other Changes
- Typeahead parameters now use a scrollable display (#318)
- Better stacktrace logging for local plugins (#317)

## 2.4.9
9/5/19
Brew-view 2.4.13, Bartender 2.4.4, BG-utils 2.4.8

#### Bug Fixes
- HTML output is now rendered correctly (#312)

#### Other Changes
- Now using npm instead of yarn
=======
## 3.0.0
11/10/20

Note: This is a major release. Please check out the [site](https://beer-garden.io/) for
more in-depth documentation.

#### Added Features
- Scheduler now supports triggering from file events (#647)
- jquery and lodash objects are now available when creating custom templates (#589)
- Table page length selections in UI are persisted in browser storage (#560)
- Local plugins can now use an alternate python interpreter (#492)
- Request output with a size greater than 16MB is now supported (#407)
- Button added to Request View page for downloading output (#361)
- Additional REST endpoint for Request output (#361)
- Systems can now be grouped by namespace (#284)
- Can now mark commands as hidden (#269)
- The UI Output and Parameters displays can now be expanded (#170)
- Separate gardens can now communicate via REST API
- Actions can be initiated with STOMP messages in addition to the REST API
- Plugin logs can now be retrieved and displayed on the UI System Admin page
- All plugins automatically request a logging configuration from Beer-garden

#### Other Changes
- UI Queue Admin functionality has been moved into System Admin page (#533)
- Drop official support for CentOS 6 (#225)
- Logging config files are now yaml by default (#89)
- Brew-view & Bartender have been merged into a single Beer-garden application (#87)
- UI has been pulled out into a separate application
- Default `max_instances` value for plugins is -1 (no maximum)
- User interface has been streamlined
- Python version bundled with rpm is now 3.7 instead of 3.6
- Commands no longer have an ID field

#### Removed
- Publishing events to RabbitMQ and Mongo has been removed (#681)
- Authentication / Authorization functionality: Users, Roles, Login, etc.
>>>>>>> 6d2b5675

## 2.4.8
6/27/19
Brew-view 2.4.12, Bartender 2.4.4, BG-utils 2.4.8

#### Bug Fixes
- Semicolon in request index page filters no longer breaks (#302)
- Granfana link descriptions on about page respect application name (#301)
- Frontend websocket connection now handles non-default base path (#298)

#### Added Features
- Support for Pika v1 (#305)
- Scheduled jobs can now specify a max number of concurrent executions (#209)
- Interval jobs can now reschedule based on prior run completion (#209)

## 2.4.7
4/24/19
Brew-view 2.4.11, Bartender 2.4.3, BG-utils 2.4.7

#### Bug Fixes
- Fixed configuration generation regression caused by #224 (#254)
- Child requests cannot be created after the parent is completed (#252)
- When mongo pruner removes a request the children are also removed (#246)
- Fixed issue that could cause mongo pruner to not run (#245)
- Mongo pruner will only directly remove top-level requests (#244)

#### Added Features
- Toggle for displaying child requests on the index page (#248)
- Added button for refreshing request index without reloading the page (#236)
- Show a notification on request index page when changes occur (#180)

## 2.4.6
2/22/19
Brew-view 2.4.10, Bartender 2.4.2, BG-utils 2.4.6

#### Bug Fixes
- Request index page overall search no longer specifies a hint (#235)
- Bartender errors correctly propagate back through thrift interface (#229)
- Removed unique index with potential to cause system registration issues (#222)
- Dynamic choices URL source works correctly with a list of strings (#218)
- All files correctly removed when upgrading using the rpm (#215)

#### Added Features
- Config file upgrades can now be converted between json and yaml (#72)
- Centos 7 rpm install now uses real systemd unit files (#17)

#### Other Changes
- Config file extensions for rpm install are now .yaml, not .yml (#226)
- Config files no longer contain bootstrap entries (#224)

## 2.4.5
1/11/19
Brew-view 2.4.7, Bartender 2.4.1, BG-utils 2.4.2

#### Bug Fixes
- Bartender avoids extra network call if shut down while still starting (#214)
- Correct Brew-view startup failure when authentication is enabled (#207)
- No longer hanging if Rabbit broker runs out of resources (#203)
- Errors loading a local plugin will no longer affect subsequent plugins (#202)
- Fixed UI bug where more than one plugin version was considered 'latest' (#200)
- Better error handling for simultaneous index creation (#198)
- Initializing Prometheus counts correctly on startup (#197)
- Accounted for magic comment when building local rpm (#196)
- Styling fix for Systems Management page (#174)
- Changing choices configuration no longer requires removing System (#58)

#### Added Features
- Request view page will show spinner while request is in progress (#204)

#### Other Changes
- Increased default Bartender timeout to 13 seconds (#182)
- Added additional indexes to increase Request Index page performance (#105)

## 2.4.4
10/9/18
Brew-view 2.4.6, Bartender 2.4.0 BG-utils 2.4.0

#### Bug Fixes
- Fixed a race that could cause request creation to wait forever (#195)

#### Added Features
- Added Instance deletion endpoint to REST API


## 2.4.3
9/25/18
Brew-view 2.4.5, Bartender 2.4.0, BG-utils 2.4.0

#### Bug Fixes
- Corrected problem with brew-view escalating CPU usage (#187)
- Select boxes in the UI now have a maximum height (#169)


## 2.4.2
9/25/18
Brew-view 2.4.4, Bartender 2.4.0, BG-utils 2.4.0

#### Bug Fixes
- Request create timeout is now -1 by default to match pre-2.4 behavior (#183)
- The landing page now links newly-created systems correctly (#181)

#### Other Changes
- Changed use of newly-reserved 'async' keyword to support Python 3.7 (#175)


## 2.4.1
9/5/18
Brew-view 2.4.1, Bartender 2.4.0, BG-utils 2.4.0

#### Bug Fixes
- Fixed issue with spinner always being shown on some pages (#172)


## 2.4.0
9/5/18
Brew-view 2.4.0, Bartender 2.4.0, BG-utils 2.4.0

#### Added Features
- 'Created' filtering in request index view now supports second precision (#153)
- Browser window title now reflects current page (#145)
- Brew-view responses now have a header specifying the beer-garden version (#85)
- Webapp no longer relies on IDs in the URL (#98)
- Configuration file will be updated on application startup (#79)
- Connections to RabbitMQ can now be TLS (#74)
- System list endpoint can now return only certain system fields (#70)
- Prometheus metrics and Grafana dashboards (#68, #69)
- Actions on the system management page are more responsive (#67)
- Configuration files can now be yaml (#66)
- Dynamic choices can now use the instance name as an input (#45)
- User / authentication support (#35)
- Request creation can now wait for completion without polling (brew-view #16)
- Periodic request scheduler (#10)

#### Bug Fixes
- Bartender checks for connection to Brew-view before Mongo to fix a race (#160)
- Corrected condition that could cause 'Error: ' to flash on request view (#151)
- Request view will continue to refresh even if a child has errored (#122)
- Fixed issue where /var/run/beer-garden was removed after rpm install (#113)
- Setting queue-level TTL for admin queue messages (#101)
- Data persisted in the webapp using local storage instead of cookies (#92)
- Bartender will error if SSL error occurs during Brew-view check (#65)
- Local plugins are better about logging stacktraces (#57)
- Date on request index page is always UTC (brew-view #56)
- Fixing support for Unicode string values when using Python 2 (#54)
- Nested request display looks better when using slate theme (#41)

#### Other Changes
- Request index spinner icon looks better on slate theme (#155)
- Split system and instance columns on request index page (#103)


## 2.3.9
6/14/18
Brew-view 2.3.10, Bartender 2.3.7, BG-utils 2.3.6

#### Bug Fixes
- Re-added Request indexes that were removed in 2.3.7


## 2.3.8
6/12/18
Brew-view 2.3.9, Bartender 2.3.6, BG-utils 2.3.4

#### Bug Fixes
- Fixed problem with new versions of Marshmallow causing empty requests to be returned from the request list endpoint


## 2.3.7
6/7/18
Brew-view 2.3.8, Bartender 2.3.6, BG-utils 2.3.4

This release addresses two critical problems with database performance. To support the fix an additional field was added to the Request model and the indexes for the Request collection were updated.

**When updating to this version the Request collection will be updated to reflect these changes.** This will happen automatically and requires no action on the part of administrator. Status messages will be logged at the WARNING level as the upgrade occurs.

See issue #84 for a detailed explanation.

#### Bug Fixes
- Database operations sometimes timed out on slow networks due to configuration error (#84)

#### Other Changes
- Reworked database indexes so Request queries are more efficient (#84)


## 2.3.6
4/6/18
Brew-view 2.3.6, Bartender 2.3.5, BG-utils 2.3.3

#### Added Features
- Using RabbitMQ publisher confirms when publishing requests (#37)
- Brew-view accepts ca_cert, ca_path, and client_cert_verify configuration options (beer-garden/brew-view#43)
- Bartender now explictly checks for connectivity to Mongo and RabbitMQ admin interface on startup (#38, #48)

#### Bug Fixes
- Status monitor no longer continuously restarts when RabbitMQ connectivity is lost
- Clearing queues now works with Rabbit 3.7
- Child rows in nested request display now show correct created time
- Command-based dynamic choices now work without a 'default' instance (#47)

#### Other Changes
- Adding explict support for Python 3.4
- Using non-Brewmaster exceptions from Brewtils
- Using pytest instead of nose to run tests


## 2.3.5
4/3/18
Brew-view 2.3.5, Bartender 2.3.4, BG-utils 2.3.3

#### Added Features
- Attempting to update a completed request without actually modifiying data is no longer an error (beer-garden/brew-view#49)

#### Bug Fixes
- Configuration file generation fix for Python 2


## 2.3.3
2/21/18
Brew-view 2.3.3, Bartender 2.3.3, BG-utils 2.3.2

#### Bug Fixes
- Bartender shutdown will now be clean even before making Brew-view and RabbitMQ connections

#### Other Changes
- Using [Yapconf] for configuration loading
- Running Flake8 linting on source and tests


## 2.3.1
2/5/18
Brew-view 2.3.1, Bartender 2.3.0, BG-utils 2.3.0

#### Bug Fixes
- Fixing issue with manual request creation targeting incorrect system


## 2.3.0
1/26/18

#### Added Features
- Bartender can now be configured to skip server certificate verification when making HTTPS requests
- Added Bartender custom CA certificate configuration option
- Timestamps now have true millisecond precision on platforms that support it
- Plugins can now specify `max_instances` as a keyword parameter without needing to define a System
- Command Index page now supports pagination, cosmetic changes
- Added ability to specify a textarea be used as the input for a Parameter
- System Admin page now has links to the individual System pages
- Requests that incorrectly fail frontend validation can now be modified and sent manually
- Reworked fronted sidebar to be clearer when multiple verions of a System are registered
- Dark theme for frontend
- New Parameter types: date and datetime
- Searching Request index by 'created' field now uses datepickers
- REST API can now be served with a URL prefix
- Notifications are now published to RabbitMQ and/or a specified URL when significant events occur

#### Bug Fixes
- Multi Parameters that are type 'Dictionary' now work correctly
- Corrected RabbitMQ users - the 'normal' user is now only used by plugins and only needs read permission
- 'Any' Parameters that are also multi no longer disappear when transitioning from valid to invalid
- Fixed possible temporary error when deleting a system
- Better support for large number of concurrent plugin startups
- Corrected the validation icon and close button overlap for string parameters inside an array

#### Other Changes
- Systems can no longer be registered with the same display name and version as an existing System
- The attempt to update a Request after its processed now has a maximum retry count
- Better data integrity by only allowing certain Request status transitions


## 2.1.1
11/21/17
#### Bug Fixes
- Modified System deletion procedure so it works correctly on Systems with no Instances
- Fixed bug where validation error during first-time System registration resulted in an empty System


## 2.1.0
10/23/17
#### Added Features
- Added popover icon with an explanation for a Request's status to the Request View page
- 'Make it Happen!' buttons are now middle-clickable
- Added sorting to Queue Management table
- ACTION-type requests can now be aged off similar to INFO-type requests
- Command descriptions can now be changed without updating the System version
- Added `updated_at` field to `Request` model
- Added `admin`, `queues`, and `config` endpoints to Swagger
- Brewtils: `SystemClient` now allows specifying a `client_cert`
- Brewtils: `RestClient` now reuses the same session for subsequent connections
- Typeaheads immediately display choices when focused
- Standardized Remote Plugin logging configuration
- Choices providers can now return a simple list
- PATCH requests no longer need to be wrapped in an `operations` envelope
- UI will display a warning banner when attempting to make a request on a non-RUNNING instance
- Request creation endpoint now includes a header with the instance status in the response
- Available choices for one parameter can now depend on the current value of another parameter
- Brewtils: Added domain-specific language for dynamic choices configuration
- Brewtils: `SystemClient` can now make non-blocking requests
- Search functionality on the Command Index page
- Added `metadata` field to Instance model
- Brewtils: `RestClient` and `EasyClient` now support PATCHing a `System`

#### Bug Fixes
- Link to RabbitMQ Admin page now works correctly with non-default virtual host
- Large (>4MB) output no longer causes a Request to fail to complete
- Better handling of timeout failures during Request creation
- Number types no longer need be be selected in a Typeahead
- Removed default model values that could cause serialization inconsistencies
- System descriptors (description, display name, icon name, metadata) now always updated during startup
- Corrected display for a multi string Parameter with choices
- Stricter type validation when making a request with string, integer, or boolean parameters
- Added TTL to Admin messages so they don't persist forever
- Better handling of null values in the frontend
- Validating instance_name during request creation
- Reworked message processing to remove the possibility of a failed request being stuck in 'IN_PROGRESS'
- Correctly handle custom form definitions with a top-level array
- Increased startup reliability for Systems with many (>15) Instances
- Bartender helper threads can no longer hang shutdown
- POST and PATCH requests without a `content-type` header now return status code 400
- Better select control placeholder text
- Requests with output type 'JSON' will now have JSON error messages
- Smarter reconnect logic when the RabbitMQ connection fails
- Attempting to remove 'orphaned' commands if any are found during a query

#### Deprecations / Removals
- The following API endpoints are deprecated:
  - POST `/api/v1/admin/system`
  - GET `/api/v1/admin/queues`
  - DELETE `/api/v1/admin/queues`
  - DELETE `/api/v1/admin/queues/{queue_name}`
- Brewtils: `multithreaded` argument to `PluginBase` has been superseded by `max_concurrent`
- Brewtils: These decorators are now deprecated:
  - `@command_registrar`, instead use `@system`
  - `@plugin_param`, instead use `@parameter`
  - `@register`, instead use `@command`
- These classes are now deprecated:
  - `BrewmasterSchemaParser`, instead use `SchemaParser`
  - `BrewmasterRestClient`, instead use `RestClient`
  - `BrewmasterEasyClient`, instead use `EasyClient`
  - `BrewmasterSystemClient`, instead use `SystemClient`

#### Other Changes
- Searching on Request Index page no longer searches request output
- Reset button on the Command View page ignore 'Pour it Again' values and always reset to defaults
- Brewtils: Request processing now occurs inside of a `ThreadPoolExecutor` thread
- Using Webpack to bundle frontend resources
- Removed dependencies on compiled Python packages (#196) and Flask
- Using the `subprocess32` module to run Local Plugins
- Local plugins no longer run in their own separate process groups
- Local and Remote plugins are now functionally identical
- Improved concurrency by making all Thrift calls asynchronous


## 2.0.4
8/04/17
#### Bug Fixes
- Corrected typo in request index page that prevented filtering for IN_PROGRESS requests from working


## 2.0.3
8/01/17
#### Bug Fixes
- Reworked request index query to address performance bottleneck


## 2.0.2
7/26/17
#### Bug Fixes
- Fixed frontend validation problem for a nullable boolean parameter with a null default


## 2.0.1
7/14/17
#### Bug Fixes
- Added Object.assign shim for compatability with older browsers


## 2.0.0
7/5/17
#### Added Features
- Support for remote plugins
- Support for custom HTML templates on request pages
- Support for Dynamic choices
- Support for starting/stopping individual Instances
- Support for display names of a plugin
- Support for metadata for a plugin
- Support for Python 3

#### Bug Fixes
- Optional model with default values
- Bug where nested parameters would not get checked in system validation
- GUI bug where timestamps for child request didnt look right
- Bug with optional list arguments
- Bug where nested request output type didnt look right

#### Other Changes
- Added better exception handling to API
- Better error reporting for serialization failures
- The system model has changed
- The command model has changed
- RabbitMQ now uses a topic instead of an exchange

#### Security
- All Docker images have been upgraded
- We now build CentOS 6 and CentOS7 RPMs


## 1.1.0
#### Added Features
- Support for auto-reconnect to brew-view if it is down on startup
- Support for stopping, starting and reloading plugins
- Support for dynamically deploying new plugins
- Support for output_type for Requests
- This changelog


## 1.0.4
7/19/2016
#### Added Features
- Support for Multi-threaded, single instance plugins
- Support for nested requests
- Support for INFO Command Types
- Support for comments on requests
- Support for purging INFO commands

#### Bug Fixes
- Bug where RPMs would not get correctly updated

#### Other Changes
- Join times for threads to be non-zero. This greatly reduces CPU utilization


## 1.0.3
12/30/2015
#### Bug Fixes
- Bug where Plugins would not work with non-ssl enabled versions of brew-view


## 1.0.2
12/3/15
#### Security
- Added SSL Support


## 1.0.1
11/10/15
#### Other Changes
- Bumped bg-utils version


## 1.0.0
10/2/15
#### Added Features
- Support for Local Plugins
- Initial Build of the Backend Threads
- Support for Validating Requests
- Support for Processing Requests
- Support for clearing a queue
- Support for getting a System state
- Support for Stopping a System
- Support for Starting a System
- Support for Restarting a System
- Support for killing a System
- Support for Stopping All Systems
- Support for Starting All Systems
- Support for Killing All Systems
- Support for getting Bartender version
- Support for ping
- Support for building/deploying as an RPM
- Support for easily generating logging and configuration files


[Yapconf]: https://github.com/loganasherjones/yapconf<|MERGE_RESOLUTION|>--- conflicted
+++ resolved
@@ -1,88 +1,5 @@
 # Beer Garden Changelog
 
-<<<<<<< HEAD
-## 2.4.18
-10/27/20
-Brew-view 2.4.19, Bartender 2.4.8, BG-utils 2.4.10
-
-#### Added Features
-- Can now inject specific host environment variables into local plugin processes (#686)
-
-## 2.4.17
-10/13/20
-Brew-view 2.4.19, Bartender 2.4.7, BG-utils 2.4.10
-
-#### Bug Fixes
-- Fixed command invocation error when request has no parameters (#351)
-
-## 2.4.16
-9/23/20
-Brew-view 2.4.19, Bartender 2.4.7, BG-utils 2.4.10
-
-#### Bug Fixes
-- Removed mongo model caching from Pruner. Releasing memory once the delete is completed (#604)
-
-## 2.4.15
-2/20/20
-Brew-view 2.4.19, Bartender 2.4.6, BG-utils 2.4.10
-
-#### Bug Fixes
-- Start and end dates are correctly applied to new interval jobs (#431)
-
-## 2.4.14
-1/30/20
-Brew-view 2.4.18, Bartender 2.4.6, BG-utils 2.4.9
-
-#### Bug Fixes
-- Returning 418 status code when a model is too large to save (#308)
-
-## 2.4.13
-1/14/20
-Brew-view 2.4.17, Bartender 2.4.6, BG-utils 2.4.9
-
-#### Bug Fixes
-- Fixed issue where scheduler would not work with self-signed cert (#391)
-
-## 2.4.12
-12/5/19
-Brew-view 2.4.16, Bartender 2.4.6, BG-utils 2.4.9
-
-#### Added Features
-- Added configuration flag to allow rendering unsanitized output (#360)
-
-## 2.4.11
-11/12/19
-Brew-view 2.4.15, Bartender 2.4.6, BG-utils 2.4.9
-
-#### Bug Fixes
-- Requests should now survive a broker restart (#352)
-- Fixed issue where admin role and user pages could fail to update (#345)
-
-#### Other Changes
-- Admin queues are now durable (#356)
-- Admin queues are no longer created with the auto-delete flag (#350)
-
-## 2.4.10
-9/27/19
-Brew-view 2.4.14, Bartender 2.4.5, BG-utils 2.4.8
-
-#### Bug Fixes
-- Static choices with alternate display text no longer fail validation (#325)
-
-#### Other Changes
-- Typeahead parameters now use a scrollable display (#318)
-- Better stacktrace logging for local plugins (#317)
-
-## 2.4.9
-9/5/19
-Brew-view 2.4.13, Bartender 2.4.4, BG-utils 2.4.8
-
-#### Bug Fixes
-- HTML output is now rendered correctly (#312)
-
-#### Other Changes
-- Now using npm instead of yarn
-=======
 ## 3.0.0
 11/10/20
 
@@ -119,7 +36,88 @@
 #### Removed
 - Publishing events to RabbitMQ and Mongo has been removed (#681)
 - Authentication / Authorization functionality: Users, Roles, Login, etc.
->>>>>>> 6d2b5675
+
+## 2.4.18
+10/27/20
+Brew-view 2.4.19, Bartender 2.4.8, BG-utils 2.4.10
+
+#### Added Features
+- Can now inject specific host environment variables into local plugin processes (#686)
+
+## 2.4.17
+10/13/20
+Brew-view 2.4.19, Bartender 2.4.7, BG-utils 2.4.10
+
+#### Bug Fixes
+- Fixed command invocation error when request has no parameters (#351)
+
+## 2.4.16
+9/23/20
+Brew-view 2.4.19, Bartender 2.4.7, BG-utils 2.4.10
+
+#### Bug Fixes
+- Removed mongo model caching from Pruner. Releasing memory once the delete is completed (#604)
+
+## 2.4.15
+2/20/20
+Brew-view 2.4.19, Bartender 2.4.6, BG-utils 2.4.10
+
+#### Bug Fixes
+- Start and end dates are correctly applied to new interval jobs (#431)
+
+## 2.4.14
+1/30/20
+Brew-view 2.4.18, Bartender 2.4.6, BG-utils 2.4.9
+
+#### Bug Fixes
+- Returning 418 status code when a model is too large to save (#308)
+
+## 2.4.13
+1/14/20
+Brew-view 2.4.17, Bartender 2.4.6, BG-utils 2.4.9
+
+#### Bug Fixes
+- Fixed issue where scheduler would not work with self-signed cert (#391)
+
+## 2.4.12
+12/5/19
+Brew-view 2.4.16, Bartender 2.4.6, BG-utils 2.4.9
+
+#### Added Features
+- Added configuration flag to allow rendering unsanitized output (#360)
+
+## 2.4.11
+11/12/19
+Brew-view 2.4.15, Bartender 2.4.6, BG-utils 2.4.9
+
+#### Bug Fixes
+- Requests should now survive a broker restart (#352)
+- Fixed issue where admin role and user pages could fail to update (#345)
+
+#### Other Changes
+- Admin queues are now durable (#356)
+- Admin queues are no longer created with the auto-delete flag (#350)
+
+## 2.4.10
+9/27/19
+Brew-view 2.4.14, Bartender 2.4.5, BG-utils 2.4.8
+
+#### Bug Fixes
+- Static choices with alternate display text no longer fail validation (#325)
+
+#### Other Changes
+- Typeahead parameters now use a scrollable display (#318)
+- Better stacktrace logging for local plugins (#317)
+
+## 2.4.9
+9/5/19
+Brew-view 2.4.13, Bartender 2.4.4, BG-utils 2.4.8
+
+#### Bug Fixes
+- HTML output is now rendered correctly (#312)
+
+#### Other Changes
+- Now using npm instead of yarn
 
 ## 2.4.8
 6/27/19
