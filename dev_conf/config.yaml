application:
  allow_unsafe_templates: false
  cors_enabled: true
  debug_mode: true
  icon_default: fa-beer
  name: Beer Garden
auth:
  enabled: true
  guest_login_enabled: true
  token:
    algorithm: HS256
    lifetime: 1200
    secret: IAMSUPERSECRET
backend:
  host: localhost
  port: 9090
  socket_timeout: 13000
db:
  connection:
    host: localhost
    password: null
    port: 27017
    username: null
  name: beer_garden_v3
log:
  config_file: dev_conf/logging-config.json
  file: null
  level: INFO
metrics:
<<<<<<< HEAD
  prometheus:
    enabled: true
    host: 0.0.0.0
    port: 2338
    url: http://localhost:3000
=======
  port: 2338
  url: http://localhost:3000
namespaces:
  local: default
  remote: null
plugin_logging:
  config_file: null
  level: INFO
scheduler:
  auth:
    password: null
    username: null
  job_defaults:
    coalesce: true
    max_instances: 3
  max_workers: 10
shutdown_timeout: 5
>>>>>>> 597845ed
web:
  host: 0.0.0.0
  port: 2337
  public_fqdn: localhost
  ssl:
    ca_cert: null
    ca_path: null
    client_cert_verify: NONE
    enabled: false
    private_key: null
    public_key: null
  url_prefix: null<|MERGE_RESOLUTION|>--- conflicted
+++ resolved
@@ -27,31 +27,14 @@
   file: null
   level: INFO
 metrics:
-<<<<<<< HEAD
   prometheus:
     enabled: true
     host: 0.0.0.0
     port: 2338
     url: http://localhost:3000
-=======
-  port: 2338
-  url: http://localhost:3000
 namespaces:
   local: default
   remote: null
-plugin_logging:
-  config_file: null
-  level: INFO
-scheduler:
-  auth:
-    password: null
-    username: null
-  job_defaults:
-    coalesce: true
-    max_instances: 3
-  max_workers: 10
-shutdown_timeout: 5
->>>>>>> 597845ed
 web:
   host: 0.0.0.0
   port: 2337
