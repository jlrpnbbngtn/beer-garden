--- conflicted
+++ resolved
@@ -12,15 +12,9 @@
     contentBase: path.resolve(__dirname, 'dist'),
     publicPath: '/',
     stats: 'minimal',
-<<<<<<< HEAD
-    proxy: [{
-      context: ['/api', '/config', '/login', '/logout', '/version'],
-      target: 'http://localhost:2337/',
-    }],
-=======
     proxy: [
       {
-        context: ['/api', '/config', '/version'],
+        context: ['/api', '/config', '/login', '/logout', '/version'],
         target: 'http://localhost:2337/',
       },
       {
@@ -29,6 +23,5 @@
         ws: true,
       },
     ],
->>>>>>> d896b5ea
   },
 });