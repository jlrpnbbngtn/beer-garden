--- conflicted
+++ resolved
@@ -1,15 +1,13 @@
 
-commandService.$inject = ['$http', '$rootScope', 'SystemService'];
+commandService.$inject = ['$http', '$rootScope'];
 
 /**
  * commandService - Service for interacting with the command API.
  * @param  {$http} $http           Angular's $http Object.
  * @param  {$rootScope} $rootScope Angular's $rootScope Object.
- * @param  {Object} SystemService  Service for interacting with the system API.
  * @return {Object}               Service for interacting with the command API.
  */
-export default function commandService($http, $rootScope, SystemService) {
-<<<<<<< HEAD
+export default function commandService($http, $rootScope) {
   return {
     getCommands: function() {
       return $http.get('api/v1/commands');
@@ -17,45 +15,17 @@
     getCommand: function(id) {
       return $http.get('api/v1/commands/' + id);
     },
-=======
-  let CommandService = {};
-
-  CommandService.getSystemName = function(command) {
-    const system = CommandService.findSystem(command);
-    return system.display_name || system.name;
-  },
-
-  CommandService.findSystem = function(command) {
-    return $rootScope.findSystemByID(command.system.id);
-  },
-
-  CommandService.getStateParams = function(command) {
-    let system = $rootScope.findSystemByID(command.system.id);
-    return {
-      systemName: system.name,
-      systemVersion: $rootScope.getVersionForUrl(command.system),
-      name: command.name,
-      id: command.id,
-    };
-  },
-
-  CommandService.getCommands = function() {
-    return $http.get('api/v1/commands');
-  },
-
-  CommandService.getCommand = function(id) {
-    return $http.get('api/v1/commands/' + id);
-  },
-
-  CommandService.comparison = function(a, b) {
-    const aSystem = CommandService.getSystemName(a);
-    const bSystem = CommandService.getSystemName(b);
-
-    if (aSystem < bSystem) return -1;
-    if (aSystem > bSystem) return 1;
-    if (a.name < b.name) return -1;
-    if (a.name > b.name) return 1;
-    return 0;
->>>>>>> d896b5ea
+    findSystem: function(command) {
+      return $rootScope.findSystemByID(command.system.id);
+    },
+    getStateParams: function(command) {
+      let system = $rootScope.findSystemByID(command.system.id);
+      return {
+        systemName: system.name,
+        systemVersion: $rootScope.getVersionForUrl(command.system),
+        name: command.name,
+        id: command.id,
+      };
+    },
   };
 };