--- conflicted
+++ resolved
@@ -25,16 +25,9 @@
     package_data={'': ['README.md'], 'bg_utils': ['thrift/*.thrift']},
     install_requires=[
         'brewtils>=2.3.0',
-<<<<<<< HEAD
-        'mongoengine',
-        'ruamel.yaml',
-        'thriftpy',
-        'yapconf>=0.3.3',
-=======
         'mongoengine<0.16',
         'ruamel.yaml<0.16',
         'thriftpy<0.4',
-        'yapconf>=0.3.1',
->>>>>>> c7d87901
+        'yapconf>=0.3.3',
     ]
 )