--- conflicted
+++ resolved
@@ -4,15 +4,18 @@
 
 import pytz
 import six
+
 try:
     from lark import ParseError
     from lark.exceptions import LarkError
 except ImportError:
     from lark.common import ParseError
     LarkError = ParseError
-from mongoengine import BooleanField, DateTimeField, DictField, Document, DynamicField, \
-    GenericReferenceField, EmbeddedDocument, EmbeddedDocumentField, IntField, ListField, \
-    ReferenceField, StringField, PULL, GenericEmbeddedDocumentField
+from mongoengine import (
+    BooleanField, DateTimeField, DictField, Document, DynamicField,
+    GenericReferenceField, EmbeddedDocument, EmbeddedDocumentField, IntField,
+    ListField, ReferenceField, StringField, PULL, GenericEmbeddedDocumentField
+)
 from mongoengine.errors import DoesNotExist
 
 from bg_utils.fields import DummyField, StatusInfo
@@ -22,14 +25,8 @@
     Choices as BrewtilsChoices, Command as BrewtilsCommand,
     Instance as BrewtilsInstance, Parameter as BrewtilsParameter,
     Request as BrewtilsRequest, System as BrewtilsSystem,
-<<<<<<< HEAD
     Event as BrewtilsEvent, Principal as BrewtilsPrincipal,
-    Role as BrewtilsRole)
-
-__all__ = ['System', 'Instance', 'Command', 'Parameter', 'Request', 'Choices',
-           'Event', 'Principal', 'Role', 'RefreshToken']
-=======
-    Event as BrewtilsEvent, Job as BrewtilsJob,
+    Role as BrewtilsRole, Job as BrewtilsJob,
     RequestTemplate as BrewtilsRequestTemplate,
     DateTrigger as BrewtilsDateTrigger,
     CronTrigger as BrewtilsCronTrigger,
@@ -37,11 +34,22 @@
 )
 
 __all__ = [
-    'System', 'Instance', 'Command', 'Parameter', 'Request', 'Choices',
-    'Event', 'Job', 'RequestTemplate', 'DateTrigger', 'CronTrigger',
-    'IntervalTrigger'
+    'System',
+    'Instance',
+    'Command',
+    'Parameter',
+    'Request',
+    'Choices',
+    'Event',
+    'Principal',
+    'Role',
+    'RefreshToken',
+    'Job',
+    'RequestTemplate',
+    'DateTrigger',
+    'CronTrigger',
+    'IntervalTrigger',
 ]
->>>>>>> ea55165c
 
 
 # MongoEngine needs all EmbeddedDocuments to be defined before any Documents that reference them
@@ -486,7 +494,6 @@
         return BrewtilsEvent.__repr__(self)
 
 
-<<<<<<< HEAD
 class Role(Document, BrewtilsRole):
 
     name = StringField(required=True)
@@ -521,7 +528,8 @@
             {'fields': ['expires'], 'expireAfterSeconds': 0}
         ]
     }
-=======
+
+
 class RequestTemplate(EmbeddedDocument, BrewtilsRequestTemplate):
 
     for field_name, field_info in Request.TEMPLATE_FIELDS.items():
@@ -727,5 +735,4 @@
             raise BrewmasterModelValidationError(
                 'Cannot save job. Trigger type: %s but got trigger: %s' %
                 (self.trigger_type, type(self.trigger))
-            )
->>>>>>> ea55165c
+            )