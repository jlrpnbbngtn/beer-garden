import datetime
import json
import logging
import logging.config
import os
import sys
from argparse import ArgumentParser
from io import open

import six
import thriftpy
import yapconf
from mongoengine.errors import DoesNotExist
from passlib.apps import custom_app_context

from ._version import __version__ as generated_version

__version__ = generated_version

bg_thrift = thriftpy.load(os.path.join(os.path.dirname(__file__), 'thrift', 'beergarden.thrift'),
                          include_dirs=[os.path.join(os.path.dirname(__file__), 'thrift')],
                          module_name='bg_thrift')


def parse_args(spec, item_names, cli_args):
    """Parse command-line arguments for specific item names

    Args:
        spec (yapconf.YapconfSpec): Specification for the application
        item_names(List[str]): Names to parse
        cli_args (List[str]): Command line arguments

    Returns:
        Namespace: Arguments object
    """
    parser = ArgumentParser()
    for item_name in item_names:
        item = spec.get_item(item_name)
        item.add_argument(parser)

    args = parser.parse_args(cli_args)
    for item_name in item_names:
        if getattr(args, item_name) is None:
            item = spec.get_item(item_name)
            setattr(args, item_name, item.default)

    return args


def generate_config_file(spec, cli_args):
    """Generate a configuration file.

    Takes a specification and a series of command line arguments. Will create a
    file at the location specified by the resolved `config` value. If none
    exists the configuration will be printed to stdout.

    Args:
        spec (yapconf.YapconfSpec): Specification for the application
        cli_args (List[str]): Command line arguments

    Returns:
        None

    Raises:
        YapconfLoadError: Missing 'config' configuration option (file location)
    """
    config = _generate_config(spec, cli_args)
    config_file, config_type = _get_config_values(config)

    yapconf.dump_data(config.to_dict(), filename=config_file,
                      file_type=config_type)


def update_config_file(spec, cli_args):
    """Updates a configuration file in-place.

    Args:
        spec (yapconf.YapconfSpec): Specification for the application
        cli_args (List[str]): Command line arguments. Must contain an argument
            that specifies the config file to update ('-c')
    Returns:
        None

    Raises:
        YapconfLoadError: Missing 'config' configuration option (file location)
    """
    config = _generate_config(spec, cli_args)
    config_file, config_type = _get_config_values(config)

    if not config_file:
        raise SystemExit('Please specify a config file to update'
                         ' in the CLI arguments (-c)')

    spec.migrate_config_file(config_file, update_defaults=True,
                             current_file_type=config_type,
                             output_file_type=config_type)


def generate_logging_config_file(spec, logging_config_generator, cli_args):
    """Generate and save logging configuration file.

    Args:
        spec (yapconf.YapconfSpec): Specification for the application
        logging_config_generator (method): Method to generate default logging configuration
            Args:
                level (str): Logging level to use
                filename (str): File to use in RotatingFileHandler configuration
        cli_args (List[str]): Command line arguments
            --log_config: Configuration will be written to this file (will print to stdout
                if missing)
            --log_file: Logs will be written to this file (used in a RotatingFileHandler)
            --log_level: Handlers will be configured with this logging level

    Returns:
        str: The logging configuration dictionary
    """
    args = parse_args(spec, ["log_config", "log_file", "log_level"], cli_args)

    logging_config = logging_config_generator(args.log_level, args.log_file)

    if args.log_config is not None:
        with open(args.log_config, 'w') as f:
            dumped = json.dumps(logging_config, indent=4, sort_keys=True)
            f.write(six.u(dumped))
    else:
        print(json.dumps(logging_config, indent=4, sort_keys=True))

    return logging_config


def load_application_config(spec, cli_args):

    spec.add_source('cli_args', 'dict', data=cli_args)
    spec.add_source('ENVIRONMENT', 'environment')

    config_sources = ['cli_args', 'ENVIRONMENT']

    # Load bootstrap items to see if there's a config file
    temp_config = spec.load_config(*config_sources, bootstrap=True)

    if temp_config.configuration.file:
        if temp_config.configuration.type:
            file_type = temp_config.configuration.type
        elif temp_config.configuration.file.endswith('json'):
            file_type = 'json'
        else:
            file_type = 'yaml'
        filename = temp_config.configuration.file
        _safe_migrate(spec, filename, file_type)
        spec.add_source(filename, 'yaml', filename=filename)
        config_sources.insert(1, filename)

    return spec.load_config(*config_sources)


def _safe_migrate(spec, filename, file_type):
    tmp_filename = filename + '.tmp'
    try:
        spec.migrate_config_file(
            filename,
            current_file_type=file_type,
            output_file_name=tmp_filename,
            output_file_type='yaml',
        )
    except Exception:
        sys.stderr.write(
            'Could not successfully migrate application configuration.'
            'will attempt to load the previous configuration.'
        )
        return
    if _is_new_config(spec, filename, file_type, tmp_filename):
        _swap_files(filename, tmp_filename)
    else:
        os.remove(tmp_filename)


def _is_new_config(spec, filename, file_type, tmp_filename):
    old_config = spec.load_config(('old_config', filename, file_type))
    new_config = spec.load_config(('new_config', tmp_filename, 'yaml'))
    return old_config != new_config or file_type != 'yaml'


def _swap_files(filename, tmp_filename):
    try:
        os.rename(filename, filename + '_' + datetime.datetime.utcnow().isoformat())
    except Exception:
        sys.stderr.write(
            'Could not backup the old configuration. Cowardly refusing to overwrite '
            'the current configuration with the old configuration. This could cause '
            'problems later. Please see %s for the new configuration file' % tmp_filename
        )
        return

    try:
        os.rename(tmp_filename, filename)
    except Exception:
        sys.stderr.write(
            'ERROR: Config migration was a success, but we could not move the '
            'new config into the old config value. Maybe a permission issue? '
            'Beer Garden cannot start now. To resolve this, you need to rename '
            '%s to %s' % (tmp_filename, filename)
        )
        raise


def setup_application_logging(config, default_config):
    """Setup the application logging based on the config object.

    If config.log_config is not set then the default_logging_config will be used.

    Args:
        config (box.Box): The application configuration object
        default_config (dict): Dictionary configuration to use if config.log_config is missing

    Returns:
        dict: The logging configuration used
    """
    if config.log.config_file:
        with open(config.log.config_file, 'rt') as f:
            logging_config = json.load(f)
    else:
        logging_config = default_config

    logging.config.dictConfig(logging_config)

    return logging_config


def setup_database(config):
    """Attempt connection to a Mongo database and verify necessary indexes

    Args:
        config (box.Box): Yapconf-generated configuration object

    Returns:
        bool: True if successful, False otherwise (unable to connect)

    Raises:
        Any mongoengine or pymongo error *except* ConnectionFailure, ServerSelectionTimeoutError
    """
    from mongoengine import connect, register_connection
    from pymongo.errors import ConnectionFailure, ServerSelectionTimeoutError

    try:
        # Set timeouts here to a low value - we don't want to wait 30
        # seconds if there's no database
        conn = connect(alias='aliveness', db=config.db.name,
                       socketTimeoutMS=1000, serverSelectionTimeoutMS=1000,
                       **config.db.connection)

        # The 'connect' method won't actually fail
        # An exception won't be raised until we actually try to do something
        conn.server_info()

        # Close the aliveness connection - the timeouts are too low
        conn.close()
    except (ConnectionFailure, ServerSelectionTimeoutError):
        return False

    # Now register the default connection with real timeouts
    # Yes, mongoengine uses 'db' in connect and 'name' in register_connection
    register_connection('default', name=config.db.name, **config.db.connection)

    _verify_db()

    return True


def _generate_config(spec, cli_args):
    """Generate a configuration from a spec and command line arguments.

    Args:
        spec (yapconf.YapconfSpec): Specification for the application
        cli_args (List[str]): Command line arguments

    Returns:
        box.Box: The generated configuration object
    """
    parser = ArgumentParser()
    spec.add_arguments(parser)
    args = parser.parse_args(cli_args)

    return spec.load_config(vars(args), 'ENVIRONMENT')


def _get_config_values(config):
    """Get the configuration file name and type from a configuration"""

    config_file = config.configuration.file or None
    config_type = config.configuration.type or None

    # Default to yaml, but try to use file extension if we have one
    if config_type is None:
        if config_file and config_file.endswith('json'):
            config_type = 'json'
        else:
            config_type = 'yaml'

    return config_file, config_type


def _verify_db():
    """Ensures indexes are correct and attempts to rebuild ALL OF THEM if any aren't
    (blame MongoEngine). If anything goes wrong with the rebuild kill the app since the database
    is in a bad state.
    """
<<<<<<< HEAD
    from .models import Principal, Request, Role, System
=======

    from .models import Request, System, Job
>>>>>>> ea55165c
    logger = logging.getLogger(__name__)

    def update_request_model():
        raw_collection = Request._get_collection()
        raw_collection.update_many({'parent':  None},
                                   {'$set': {'has_parent': False}})
        raw_collection.update_many({'parent': {'$not': {'$eq': None}}},
                                   {'$set': {'has_parent': True}},)

    def ensure_special_roles():
        """Two roles need to exist - admin and anonymous"""
        try:
            Role.objects.get(name='bg-admin')
        except DoesNotExist:
            admin_role = Role(name='bg-admin', permissions=['bg-all'])
            admin_role.save()

        try:
            Role.objects.get(name='bg-anonymous')
        except DoesNotExist:
            anonymous_role = Role(name='bg-anonymous',
                                  permissions=[
                                      'bg-command-read',
                                      'bg-request-read',
                                      'bg-system-read',
                                      'bg-instance-read',
                                      'bg-queue-read',
                                      'bg-user-read',
                                  ])
            anonymous_role.save()

    def ensure_user():
        """Create an admin user if no other users exist"""
        if Principal.objects.count() == 0:
            logger.warning('No users found: creating admin user with '
                           'username "admin" and password "password"')
            admin_user = Principal(username='admin',
                                   hash=custom_app_context.hash('password'),
                                   roles=[Role.objects.get(name='bg-admin')])
            admin_user.save()

    def check_indexes(collection):
        from pymongo.errors import OperationFailure
        from mongoengine.connection import get_db

        try:
            # Building the indexes could take a while so it'd be nice to give some indication
            # of what's happening. This would be perfect but can't use it! It's broken for text
            # indexes!! MongoEngine is awesome!!
            # index_diff = collection.compare_indexes(); if index_diff['missing'] is not None...

            # Since we can't ACTUALLY compare the index spec with what already exists without
            # ridiculous effort:
            spec = collection.list_indexes()
            existing = collection._get_collection().index_information()

            if len(spec) > len(existing):
                logger.warning('Found missing %s indexes, about to build them. '
                               'This could take a while :)',
                               collection.__name__)

            collection.ensure_indexes()

        except OperationFailure:
            logger.warning('%s collection indexes verification failed, '
                           'attempting to rebuild', collection.__name__)

            # Unfortunately mongoengine sucks. The index that failed is only returned as part of
            # the error message. I REALLY don't want to parse an error string to find the index to
            # drop. Also, ME only verifies / creates the indexes in bulk - there's no way to
            # iterate through the index definitions and try them one by one. Since our indexes
            # should be small and built in the background anyway we're just gonna redo all of them

            try:
                db = get_db()
                db[collection.__name__.lower()].drop_indexes()
                logger.warning('Dropped indexes for %s collection', collection.__name__)
            except OperationFailure:
                logger.error('Dropping %s indexes failed, please check the database configuration',
                             collection.__name__)
                raise

            # For bg-utils 2.3.3 -> 2.3.4 upgrade
            # We need to create the `has_parent` field
            if collection == Request:
                logger.warning('Request definition is out of date, updating')
                update_request_model()

            try:
                collection.ensure_indexes()
                logger.warning('%s indexes rebuilt successfully', collection.__name__)
            except OperationFailure:
                logger.error('%s index rebuild failed, please check the database configuration',
                             collection.__name__)
                raise

    check_indexes(Request)
    check_indexes(System)
<<<<<<< HEAD
    check_indexes(Role)

    ensure_special_roles()
    ensure_user()
=======
    check_indexes(Job)
>>>>>>> ea55165c
<|MERGE_RESOLUTION|>--- conflicted
+++ resolved
@@ -304,12 +304,8 @@
     (blame MongoEngine). If anything goes wrong with the rebuild kill the app since the database
     is in a bad state.
     """
-<<<<<<< HEAD
-    from .models import Principal, Request, Role, System
-=======
-
-    from .models import Request, System, Job
->>>>>>> ea55165c
+    from .models import Job, Principal, Request, Role, System
+
     logger = logging.getLogger(__name__)
 
     def update_request_model():
@@ -408,11 +404,8 @@
 
     check_indexes(Request)
     check_indexes(System)
-<<<<<<< HEAD
     check_indexes(Role)
+    check_indexes(Job)
 
     ensure_special_roles()
-    ensure_user()
-=======
-    check_indexes(Job)
->>>>>>> ea55165c
+    ensure_user()