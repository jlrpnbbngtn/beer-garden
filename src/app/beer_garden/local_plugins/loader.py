# -*- coding: utf-8 -*-
import logging
import sys
from imp import load_source
from os import listdir
from os.path import isfile, join, abspath
from typing import List

<<<<<<< HEAD
from brewtils.models import Instance, System

from beer_garden.db.api import query_unique
import beer_garden.config
=======
from beer_garden.db.mongo.models import Instance, System
>>>>>>> 9bbebc48
from beer_garden.local_plugins.plugin_runner import LocalPluginRunner
from beer_garden.systems import create_system


class LocalPluginLoader(object):
    """Class that helps with loading local plugins"""

    logger = logging.getLogger(__name__)

    def __init__(
        self,
        validator,
        registry,
        local_plugin_dir=None,
        plugin_log_directory=None,
        connection_info=None,
        username=None,
        password=None,
    ):
        self.validator = validator
        self.registry = registry

        self._local_plugin_dir = local_plugin_dir
        self._plugin_log_directory = plugin_log_directory
        self._connection_info = connection_info
        self._username = username
        self._password = password

    def load_plugins(self, path: str = None) -> None:
        """Load all plugins

        After each has been loaded, it checks the requirements to ensure
        the plugin can be loaded correctly.

        Args:
            path: The path to scan for plugins. If none will default to the
            plugin path specified at initialization.
        """
        for plugin_path in self.scan_plugin_path(path=path):
            try:
                self.load_plugin(plugin_path)
            except Exception as ex:
                self.logger.exception(
                    "Exception while loading plugin %s: %s", plugin_path, ex
                )

        self.validate_plugin_requirements()

    def scan_plugin_path(self, path: str = None) -> List[str]:
        """Find valid plugin directories in a given path.

        Note: This scan does not walk the directory tree - all plugins must be
        in the top level of the given path.

        Args:
            path: The path to scan for plugins. If none will default to the
            plugin path specified at initialization.

        Returns:
            Paths specifying plugins
        """
        path = path or self._local_plugin_dir

        if path is None:
            return []
        else:
            return [
                abspath(join(path, plugin))
                for plugin in listdir(path)
                if not isfile(join(path, plugin))
            ]

    def validate_plugin_requirements(self):
        """Validate requirements for each plugin can be satisfied"""
        plugin_list = self.registry.get_all_plugins()
        plugin_names = self.registry.get_unique_plugin_names()
        plugins_to_remove = []

        for plugin in plugin_list:
            for required_plugin in plugin.requirements:
                if required_plugin not in plugin_names:
                    self.logger.warning(
                        "Not loading plugin %s - plugin requirement %s is not "
                        "a known plugin.",
                        plugin.system.name,
                        required_plugin,
                    )
                    plugins_to_remove.append(plugin)

        for plugin in plugins_to_remove:
            self.registry.remove(plugin.unique_name)

    def load_plugin(self, plugin_path):
        """Loads a plugin given a path to a plugin directory.

        It will use the validator to validate the plugin before registering the
        plugin in the database as well as adding an entry to the plugin map.

        :param plugin_path: The path of the plugin to load
        :return: The loaded plugin
        """
        if not self.validator.validate_plugin(plugin_path):
            self.logger.warning(
                "Not loading plugin at %s because it was invalid.", plugin_path
            )
            return False

        plugin_config = self._load_plugin_config(join(plugin_path, "beer.conf"))

        config_name = plugin_config["NAME"]
        config_version = plugin_config["VERSION"]
        config_entry = plugin_config["PLUGIN_ENTRY"]
        config_instances = plugin_config["INSTANCES"]
        config_args = plugin_config["PLUGIN_ARGS"]

        plugin_id = None
        plugin_commands = []
        plugin_instances = [Instance(name=name) for name in config_instances]

        # If this system already exists we need to do some stuff
        plugin_system = query_unique(System, name=config_name, version=config_version)
        if plugin_system:
            # Carry these over to the new system
            plugin_id = plugin_system.id
            plugin_commands = plugin_system.commands

            for instance in plugin_instances:
                existing_instance = plugin_system.get_instance(instance.name)
                if existing_instance:
                    instance.id = existing_instance.id

            # TODO - Remove dangling instances
            # plugin_system.delete_instances()

        plugin_system = System(
            id=plugin_id,
            name=config_name,
            version=config_version,
            commands=plugin_commands,
            instances=plugin_instances,
            max_instances=len(plugin_instances),
            description=plugin_config.get("DESCRIPTION"),
            icon_name=plugin_config.get("ICON_NAME"),
            display_name=plugin_config.get("DISPLAY_NAME"),
            metadata=plugin_config.get("METADATA"),
        )

        plugin_system = create_system(plugin_system)

        plugin_list = []
        for instance in plugin_instances:
            # TODO - Local plugin runner shouldn't require HTTP entry point
            plugin = LocalPluginRunner(
                config_entry,
                plugin_system,
                instance.name,
                abspath(plugin_path),
<<<<<<< HEAD
                beer_garden.config.get("entry.http.host"),
                beer_garden.config.get("entry.http.port"),
                ssl_enabled=beer_garden.config.get("entry.http.ssl.enabled"),
                plugin_args=config_args.get(instance.name),
=======
                self._connection_info.host,
                self._connection_info.port,
                ssl_enabled=self._connection_info.ssl.enabled,
                plugin_args=plugin_args.get(instance_name),
>>>>>>> 9bbebc48
                environment=plugin_config["ENVIRONMENT"],
                requirements=plugin_config["REQUIRES"],
                plugin_log_directory=self._plugin_log_directory,
                url_prefix=self._connection_info.url_prefix,
                ca_verify=False,
                ca_cert=self._connection_info.ssl.ca_cert,
                username=self._username,
                password=self._password,
                log_level=plugin_config["LOG_LEVEL"],
            )

            self.registry.register_plugin(plugin)
            plugin_list.append(plugin)

        return plugin_list

    def _load_plugin_config(self, path_to_config):
        """Loads a validated plugin config"""
        self.logger.debug("Loading configuration at %s", path_to_config)

        config_module = load_source("BGPLUGINCONFIG", path_to_config)

        instances = getattr(config_module, "INSTANCES", None)
        plugin_args = getattr(config_module, "PLUGIN_ARGS", None)
        user_log_level = getattr(config_module, "LOG_LEVEL", "INFO")
        log_level = self._convert_log_level(user_log_level)

        if instances is None and plugin_args is None:
            instances = ["default"]
            plugin_args = {"default": None}

        elif plugin_args is None:
            plugin_args = {}
            for instance_name in instances:
                plugin_args[instance_name] = None

        elif instances is None:
            if isinstance(plugin_args, list):
                instances = ["default"]
                plugin_args = {"default": plugin_args}
            elif isinstance(plugin_args, dict):
                instances = list(plugin_args.keys())
            else:
                raise ValueError("Unknown plugin args type: %s" % plugin_args)

        elif isinstance(plugin_args, list):
            temp_args = {}
            for instance_name in instances:
                temp_args[instance_name] = plugin_args

            plugin_args = temp_args

        config = {
            "NAME": config_module.NAME,
            "VERSION": config_module.VERSION,
            "INSTANCES": instances,
            "PLUGIN_ENTRY": config_module.PLUGIN_ENTRY,
            "PLUGIN_ARGS": plugin_args,
            "DESCRIPTION": getattr(config_module, "DESCRIPTION", ""),
            "ICON_NAME": getattr(config_module, "ICON_NAME", None),
            "DISPLAY_NAME": getattr(config_module, "DISPLAY_NAME", None),
            "REQUIRES": getattr(config_module, "REQUIRES", []),
            "ENVIRONMENT": getattr(config_module, "ENVIRONMENT", {}),
            "METADATA": getattr(config_module, "METADATA", {}),
            "LOG_LEVEL": log_level,
        }

        if "BGPLUGINCONFIG" in sys.modules:
            del sys.modules["BGPLUGINCONFIG"]

        return config

    def _convert_log_level(self, level_name):
        try:
            return getattr(logging, str(level_name).upper())
        except AttributeError:
            return logging.INFO<|MERGE_RESOLUTION|>--- conflicted
+++ resolved
@@ -6,14 +6,9 @@
 from os.path import isfile, join, abspath
 from typing import List
 
-<<<<<<< HEAD
 from brewtils.models import Instance, System
 
 from beer_garden.db.api import query_unique
-import beer_garden.config
-=======
-from beer_garden.db.mongo.models import Instance, System
->>>>>>> 9bbebc48
 from beer_garden.local_plugins.plugin_runner import LocalPluginRunner
 from beer_garden.systems import create_system
 
@@ -171,17 +166,10 @@
                 plugin_system,
                 instance.name,
                 abspath(plugin_path),
-<<<<<<< HEAD
-                beer_garden.config.get("entry.http.host"),
-                beer_garden.config.get("entry.http.port"),
-                ssl_enabled=beer_garden.config.get("entry.http.ssl.enabled"),
-                plugin_args=config_args.get(instance.name),
-=======
                 self._connection_info.host,
                 self._connection_info.port,
                 ssl_enabled=self._connection_info.ssl.enabled,
-                plugin_args=plugin_args.get(instance_name),
->>>>>>> 9bbebc48
+                plugin_args=config_args.get(instance.name),
                 environment=plugin_config["ENVIRONMENT"],
                 requirements=plugin_config["REQUIRES"],
                 plugin_log_directory=self._plugin_log_directory,
