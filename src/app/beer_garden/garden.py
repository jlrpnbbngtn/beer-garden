--- conflicted
+++ resolved
@@ -3,14 +3,10 @@
 from datetime import datetime
 from typing import List
 
-<<<<<<< HEAD
 from brewtils.errors import ModelValidationError, PluginError
 from brewtils.models import Events, Garden, PatchOperation, System
 import beer_garden.router
-=======
-from brewtils.errors import PluginError
-from brewtils.models import Events, Garden, System
->>>>>>> b7fad670
+
 
 import beer_garden.db.api as db
 from beer_garden.events import publish_event
