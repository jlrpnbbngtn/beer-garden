# -*- coding: utf-8 -*-
"""System Service

The system service is responible for:
* CRUD operations of `System` records
* Rescanning directory for Local Plugins
* Reloading Local Plugins
* Handling System Events
"""

import copy

import logging
from brewtils.errors import (
    BrewtilsException,
    ModelValidationError,
    PluginError,
    RequestPublishException,
)
from brewtils.models import Command, Event, Events, Instance, System
from brewtils.schemas import SystemSchema
from typing import List, Sequence

import beer_garden.config as config
import beer_garden.db.api as db
import beer_garden.local_plugins.manager as lpm
import beer_garden.queue.api as queue
from beer_garden.errors import NotFoundException, NotUniqueException
from beer_garden.events import publish_event
from beer_garden.plugin import publish_stop

REQUEST_FIELDS = set(SystemSchema.get_attribute_names())

logger = logging.getLogger(__name__)


def get_system(system_id: str) -> System:
    """Retrieve an individual System

    Args:
        system_id: The System ID

    Returns:
        The System

    """
    return db.query_unique(System, id=system_id)


def get_systems(**kwargs) -> List[System]:
    """Search for Systems

    Keyword Args:
        Parameters to be passed to the DB query

    Returns:
        The list of Systems that matched the query

    """
    return db.query(System, **kwargs)


@publish_event(Events.SYSTEM_CREATED)
def create_system(system: System) -> System:
    """Create a new System

    Args:
        system: The System to create

    Returns:
        The created System

    """
    if system.namespace is None:
        system.namespace = config.get("garden.name")

    # Create in the database
    system = db.create(system)

    # Also need to let the routing module know
    from beer_garden.router import add_routing_system

    add_routing_system(system=system)

    return system


@publish_event(Events.SYSTEM_UPDATED)
def update_system(
    system_id: str = None,
    system: System = None,
    new_commands: Sequence[Command] = None,
    add_instances: Sequence[Instance] = None,
    description: str = None,
    display_name: str = None,
    icon_name: str = None,
    metadata: dict = None,
) -> System:
    """Update an already existing System

    Args:
        system_id: The ID of the System to be updated
        system: The System to be updated
        new_commands: List of commands to overwrite existing commands
        add_instances: List of new instances that will be added to the current list
        description: Replacement description
        display_name: Replacement display_name
        icon_name: Replacement icon_name
        metadata: Dictionary that will be incorporated into current metadata

    Returns:
        The updated System

    """
    updates = {}
    system = system or db.query_unique(System, id=system_id)

    if new_commands:
        # Convert these to DB form and back to make sure all defaults are correct
        mongo_commands = [db.from_brewtils(command) for command in new_commands]
        brew_commands = db.to_brewtils(mongo_commands)

        if (
            system.commands
            and "dev" not in system.version
            and system.has_different_commands(brew_commands)
        ):
            raise ModelValidationError(
                f"System {system} already exists with different commands"
            )

        updates["commands"] = mongo_commands

    # If we set an attribute to None mongoengine marks that attribute for deletion
    # That's why we explicitly test each of these
    if description:
        updates["description"] = description

    if display_name:
        updates["display_name"] = display_name

    if icon_name:
        updates["icon_name"] = icon_name

    if metadata:
        metadata_update = copy.deepcopy(system.metadata)
        metadata_update.update(metadata)

        updates["metadata"] = metadata_update

    if add_instances:
        if -1 < system.max_instances < len(system.instances) + len(add_instances):
            raise ModelValidationError(
                f"Unable to add instance(s) to {system} - would exceed "
                f"the system instance limit of {system.max_instances}"
            )

        updates["push_all__instances"] = []
        instance_names = system.instance_names

        for instance in add_instances:
            if instance.name in instance_names:
                raise ModelValidationError(
                    f"Unable to add Instance {instance} to System {system}: Duplicate "
                    f"instance names"
                )

            updates["push_all__instances"].append(db.from_brewtils(instance))

    system = db.modify(system, **updates)

    # Also need to let the routing module know
    from beer_garden.router import add_routing_system

    add_routing_system(system=system)

    return system


def upsert(system: System) -> System:
    """Helper to create or update a system

    Args:
        system: The system to create or update

    Returns:
        The created / updated system
    """
    try:
        return create_system(system, _publish_error=False)
    except NotUniqueException:
        existing = db.query_unique(
            System, namespace=system.namespace, name=system.name, version=system.version
        )

        return update_system(
            system=existing,
            new_commands=system.commands,
            add_instances=system.instances,
            description=system.description,
            display_name=system.display_name,
            icon_name=system.icon_name,
            metadata=system.metadata,
        )


def reload_system(system_id: str = None, system: System = None) -> None:
    """Reload a local plugin System

    Args:
        system_id: The System ID
        system: The System

    Returns:
        None
    """
    system = system or db.query_unique(System, id=system_id)

    lpm.reload(system=system)

    return system


@publish_event(Events.SYSTEM_REMOVED)
def remove_system(system_id: str = None, system: System = None) -> System:
    """Remove a system

    Args:
        system_id: The System ID
        system: The System

    Returns:
        The removed System

    """
    system = system or db.query_unique(System, id=system_id)

    db.delete(system)

    # Also need to let the routing module know
    from beer_garden.router import remove_routing_system

    remove_routing_system(system=system)

    return system


def purge_system(
    system_id: str = None, system: System = None, force: bool = False
) -> System:
    """Convenience method for *completely* removing a system

    This will:
    - Stop all instances of the system
    - Remove all message queues associated with the system
    - Remove the system from the database

    Args:
        system_id: The System ID
        system: The System

    Returns:
        The purged system

    """
    system = system or db.query_unique(System, id=system_id)

<<<<<<< HEAD
    # Publish stop message to all instances of this system
    publish_stop(system)

    # If local, wait for the runners to stop
    for inst in system.instances:
        lpm.remove(instance_id=inst.id)

    system = db.reload(system)

    # Now clean up the message queues. It's possible for the request or admin queue to
    # be none if we are stopping an instance that was not properly started.
=======
    if force and not system.local:
        return remove_system(system=system)

>>>>>>> b74a9652
    for instance in system.instances:
        if instance.status not in ("STOPPED", "DEAD"):
            if lpm.has_instance_id(instance.id):
                try:
                    lpm.remove(instance_id=instance.id)
                except Exception as ex:
                    if not force:
                        raise PluginError(
                            f"Error attempting to stop {system}[{instance.name}]"
                        ) from ex

                    logger.warning(
                        f"Error while stopping instance {system}[{instance.name}]. "
                        f"Force flag was specified so system delete will continue. "
                        f"Underlying exception was: {ex}"
                    )
            else:
                try:
                    # TODO - It would be nice to wait for the instance to stop
                    publish_stop(system, instance=instance)
                except Exception as ex:
                    if not force:
                        raise RequestPublishException(
                            f"Error attempting to publish stop message for "
                            f"{system}[{instance.name}"
                        ) from ex

                    logger.warning(
                        f"Error while publishing stop message for "
                        f"{system}[{instance.name}]. Force flag was specified so "
                        f"system delete will continue. Underlying exception was: {ex}"
                    )

        request_queue = ""
        try:
            request_queue = instance.queue_info.get("request", {}).get("name")
            if request_queue:
                queue.remove(request_queue, force_disconnect=force, clear_queue=True)
        except Exception as ex:
            if not force:
                raise PluginError(
                    f"Error attempting to remove request queue '{request_queue}' for "
                    f"{system}[{instance.name}]"
                ) from ex

            logger.warning(
                f"Error while removing request queue '{request_queue}' for "
                f"{system}[{instance.name}]. Force flag was specified so system delete "
                f"will continue. Underlying exception was: {ex}"
            )

        admin_queue = ""
        try:
            admin_queue = instance.queue_info.get("admin", {}).get("name")
            if admin_queue:
                queue.remove(admin_queue, force_disconnect=force, clear_queue=False)
        except Exception as ex:
            if not force:
                raise PluginError(
                    f"Error attempting to remove admin queue '{admin_queue}' for "
                    f"{system}[{instance.name}]"
                ) from ex

            logger.warning(
                f"Error while removing admin queue '{admin_queue}' for "
                f"{system}[{instance.name}]. Force flag was specified so system delete "
                f"will continue. Underlying exception was: {ex}"
            )

    # Finally, actually delete the system
    return remove_system(system=system)


def get_instance(
    instance_id: str = None,
    system_id: str = None,
    instance_name: str = None,
    instance: Instance = None,
    **_,
) -> Instance:
    """Retrieve an individual Instance

    Args:
        instance_id: The Instance ID
        system_id: The System ID
        instance_name: The Instance name
        instance: The Instance

    Returns:
        The Instance

    """
    if instance:
        return instance

    if system_id and instance_name:
        system = db.query_unique(System, raise_missing=True, id=system_id)

        try:
            return system.get_instance_by_name(instance_name, raise_missing=True)
        except BrewtilsException:
            raise NotFoundException(
                f"System {system} does not have an instance with name '{instance_name}'"
            ) from None

    elif instance_id:
        system = db.query_unique(System, raise_missing=True, instances__id=instance_id)

        try:
            return system.get_instance_by_id(instance_id, raise_missing=True)
        except BrewtilsException:
            raise NotFoundException(
                f"System {system} does not have an instance with id '{instance_id}'"
            ) from None

    raise NotFoundException()


def remove_instance(
    *_, system: System = None, instance: Instance = None, **__
) -> Instance:
    """Removes an Instance

    Args:
        system: The System
        instance: The Instance

    Returns:
        The deleted Instance
    """
    db.modify(system, pull__instances=instance)

    return instance


def handle_event(event: Event) -> None:
    """Handle SYSTEM events

    When creating or updating a system, make sure to mark as non-local first.

    It's possible that we see SYSTEM_UPDATED events for systems that we don't currently
    know about. This will happen if a new system is created on the child while the child
    is operating in standalone mode. To handle that, just create the system.

    Args:
        event: The event to handle
    """
    if event.garden != config.get("garden.name"):

        if event.name in (Events.SYSTEM_CREATED.name, Events.SYSTEM_UPDATED.name):
            event.payload.local = False

            if db.count(System, id=event.payload.id):
                db.update(event.payload)
            else:
                db.create(event.payload)

        elif event.name == Events.SYSTEM_REMOVED.name:
            db.delete(event.payload)<|MERGE_RESOLUTION|>--- conflicted
+++ resolved
@@ -265,23 +265,9 @@
     """
     system = system or db.query_unique(System, id=system_id)
 
-<<<<<<< HEAD
-    # Publish stop message to all instances of this system
-    publish_stop(system)
-
-    # If local, wait for the runners to stop
-    for inst in system.instances:
-        lpm.remove(instance_id=inst.id)
-
-    system = db.reload(system)
-
-    # Now clean up the message queues. It's possible for the request or admin queue to
-    # be none if we are stopping an instance that was not properly started.
-=======
     if force and not system.local:
         return remove_system(system=system)
-
->>>>>>> b74a9652
+    
     for instance in system.instances:
         if instance.status not in ("STOPPED", "DEAD"):
             if lpm.has_instance_id(instance.id):
