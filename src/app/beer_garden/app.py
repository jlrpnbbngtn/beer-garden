--- conflicted
+++ resolved
@@ -1,11 +1,11 @@
 # -*- coding: utf-8 -*-
 import logging
 import multiprocessing
+import time
 from datetime import timedelta
 from functools import partial
 
 import brewtils.models
-import time
 from apscheduler.executors.pool import ThreadPoolExecutor as APThreadPoolExecutor
 from apscheduler.schedulers.background import BackgroundScheduler
 from brewtils.models import Events
@@ -18,26 +18,18 @@
 import beer_garden
 import beer_garden.api
 import beer_garden.db.api as db
-<<<<<<< HEAD
+import beer_garden.queue.api as queue
 from beer_garden.api.entry_point import EntryPoint
-=======
-import beer_garden.queue.api as queue
->>>>>>> b7d2bcb0
 from beer_garden.bg_utils.event_publisher import EventPublishers, EventPublisher
 from beer_garden.bg_utils.publishers import MongoPublisher
 from beer_garden.db.mongo.jobstore import MongoJobStore
 from beer_garden.db.mongo.pruner import MongoPruner
+from beer_garden.local_plugins.loader import LocalPluginLoader
 from beer_garden.local_plugins.manager import LocalPluginsManager
-from beer_garden.local_plugins.loader import LocalPluginLoader
 from beer_garden.local_plugins.monitor import LocalPluginMonitor
 from beer_garden.log import load_plugin_log_config
 from beer_garden.metrics import PrometheusServer
 from beer_garden.monitor import PluginStatusMonitor
-<<<<<<< HEAD
-from beer_garden.rabbitmq import PikaClient, PyrabbitClient
-=======
-from beer_garden.requests import RequestValidator
->>>>>>> b7d2bcb0
 
 
 class Application(StoppableThread):
@@ -72,46 +64,7 @@
 
         load_plugin_log_config()
 
-<<<<<<< HEAD
-        amq_config = beer_garden.config.get("amq")
-        self.clients = {
-            "pika": PikaClient(
-                host=amq_config.host,
-                port=amq_config.connections.message.port,
-                ssl=amq_config.connections.message.ssl,
-                user=amq_config.connections.admin.user,
-                password=amq_config.connections.admin.password,
-                virtual_host=amq_config.virtual_host,
-                connection_attempts=amq_config.connection_attempts,
-                blocked_connection_timeout=amq_config.blocked_connection_timeout,
-                exchange=amq_config.exchange,
-            ),
-            "pyrabbit": PyrabbitClient(
-                host=amq_config.host,
-                virtual_host=amq_config.virtual_host,
-                admin_expires=amq_config.admin_queue_expiry,
-                **amq_config.connections.admin,
-            ),
-        }
-
         self.plugin_manager = LocalPluginsManager(
-            clients=self.clients,
-=======
-        self.plugin_loader = LocalPluginLoader(
-            validator=self.plugin_validator,
-            registry=self.plugin_registry,
-            local_plugin_dir=beer_garden.config.get("plugin.local.directory"),
-            plugin_log_directory=beer_garden.config.get("plugin.local.log_directory"),
-            connection_info=beer_garden.config.get("entry.http"),
-            username=beer_garden.config.get("plugin.local.auth.username"),
-            password=beer_garden.config.get("plugin.local.auth.password"),
-        )
-
-        self.plugin_manager = LocalPluginsManager(
-            loader=self.plugin_loader,
-            validator=self.plugin_validator,
-            registry=self.plugin_registry,
->>>>>>> b7d2bcb0
             shutdown_timeout=beer_garden.config.get("plugin.local.timeout.shutdown"),
         )
 
@@ -209,19 +162,8 @@
         self.logger.debug("Setting up database...")
         self._setup_database()
 
-<<<<<<< HEAD
-        self.logger.info("Verifying message virtual host...")
-        self.clients["pyrabbit"].verify_virtual_host()
-
-        self.logger.debug("Ensuring admin queue expiration policy...")
-        self.clients["pyrabbit"].ensure_admin_expiry()
-
-        self.logger.debug("Declaring message exchange...")
-        self.clients["pika"].declare_exchange()
-=======
         self.logger.debug("Setting up queues...")
         self._setup_queues()
->>>>>>> b7d2bcb0
 
         self.logger.debug("Starting event publishers")
         self.event_publishers = self._setup_event_publishers()
