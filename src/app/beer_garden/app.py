# -*- coding: utf-8 -*-
import logging
<<<<<<< HEAD
import multiprocessing
=======
>>>>>>> 84d6c8d1
from datetime import timedelta
from functools import partial

import brewtils.models
import time
from apscheduler.executors.pool import ThreadPoolExecutor as APThreadPoolExecutor
from apscheduler.schedulers.background import BackgroundScheduler
from brewtils.models import Events
from brewtils.pika import TransientPikaClient
from brewtils.rest.easy_client import EasyClient
from brewtils.stoppable_thread import StoppableThread
from pytz import utc
from requests.exceptions import RequestException

import beer_garden
<<<<<<< HEAD
import beer_garden.api
=======
import beer_garden.db.api as db
>>>>>>> 84d6c8d1
from beer_garden.bg_utils.event_publisher import EventPublishers, EventPublisher
from beer_garden.bg_utils.mongo import setup_database
from beer_garden.bg_utils.publishers import MongoPublisher
from beer_garden.db.mongo.jobstore import MongoJobStore
from beer_garden.db.mongo.pruner import MongoPruner
from beer_garden.local_plugins.loader import LocalPluginLoader
from beer_garden.local_plugins.manager import LocalPluginsManager
from beer_garden.local_plugins.monitor import LocalPluginMonitor
from beer_garden.local_plugins.registry import LocalPluginRegistry
from beer_garden.local_plugins.validator import LocalPluginValidator
from beer_garden.log import load_plugin_log_config
from beer_garden.metrics import PrometheusServer
from beer_garden.monitor import PluginStatusMonitor
from beer_garden.rabbitmq import PikaClient, PyrabbitClient
from beer_garden.requests import RequestValidator


class Application(StoppableThread):
    """Main Beer-garden application

    This class is basically a wrapper around the various singletons that need to exist
    in order for Beer-garden to function.

    """

    request_validator = None
    plugin_registry = None
    plugin_validator = None
    scheduler = None
    event_publishers = None
    plugin_loader = None
    plugin_manager = None
    clients = None
    helper_threads = None
    context = None
    log_queue = None

    def __init__(self):
        super(Application, self).__init__(
            name="Application", logger=logging.getLogger(__name__)
        )

        self.initialize()

    def initialize(self):
        """Actually construct all the various component pieces"""
        self.request_validator = RequestValidator(beer_garden.config.get("validator"))
        self.plugin_registry = LocalPluginRegistry()
        self.plugin_validator = LocalPluginValidator()
        self.scheduler = self._setup_scheduler()
        self.event_publishers = EventPublishers()

        load_plugin_log_config()

        self.plugin_loader = LocalPluginLoader(
            validator=self.plugin_validator,
            registry=self.plugin_registry,
            local_plugin_dir=beer_garden.config.get("plugin.local.directory"),
            plugin_log_directory=beer_garden.config.get("plugin.local.log_directory"),
            connection_info=beer_garden.config.get("entry.http"),
            username=beer_garden.config.get("plugin.local.auth.username"),
            password=beer_garden.config.get("plugin.local.auth.password"),
        )

        amq_config = beer_garden.config.get("amq")
        self.clients = {
            "pika": PikaClient(
                host=amq_config.host,
                port=amq_config.connections.message.port,
                ssl=amq_config.connections.message.ssl,
                user=amq_config.connections.admin.user,
                password=amq_config.connections.admin.password,
                virtual_host=amq_config.virtual_host,
                connection_attempts=amq_config.connection_attempts,
                blocked_connection_timeout=amq_config.blocked_connection_timeout,
                exchange=amq_config.exchange,
            ),
            "pyrabbit": PyrabbitClient(
                host=amq_config.host,
                virtual_host=amq_config.virtual_host,
                admin_expires=amq_config.admin_queue_expiry,
                **amq_config.connections.admin,
            ),
        }

        self.plugin_manager = LocalPluginsManager(
            loader=self.plugin_loader,
            validator=self.plugin_validator,
            registry=self.plugin_registry,
            clients=self.clients,
            shutdown_timeout=beer_garden.config.get("plugin.local.timeout.shutdown"),
        )

        plugin_config = beer_garden.config.get("plugin")
        self.helper_threads = [
            HelperThread(
                LocalPluginMonitor,
                plugin_manager=self.plugin_manager,
                registry=self.plugin_registry,
            ),
            HelperThread(
                PluginStatusMonitor,
                self.clients,
                timeout_seconds=plugin_config.status_timeout,
                heartbeat_interval=plugin_config.status_heartbeat,
            ),
        ]

        # Only want to run the MongoPruner if it would do anything
        tasks, run_every = MongoPruner.determine_tasks(
            **beer_garden.config.get("db.ttl")
        )
        if run_every:
            self.helper_threads.append(
                HelperThread(
                    MongoPruner, tasks=tasks, run_every=timedelta(minutes=run_every)
                )
            )

        metrics_config = beer_garden.config.get("metrics")
        if metrics_config.prometheus.enabled:
            self.helper_threads.append(
                HelperThread(
                    PrometheusServer,
                    metrics_config.prometheus.host,
                    metrics_config.prometheus.port,
                )
            )

        self.context = multiprocessing.get_context("spawn")
        self.log_queue = self.context.Queue()

        for entry_name, entry_value in beer_garden.config.get("entry").items():
            if entry_value.get("enable"):
                beer_garden.entry_points[entry_name].enabled = True

    def run(self):
        self._startup()

        while not self.stopped():
<<<<<<< HEAD
            for helper in self.helper_threads:
                if not helper.thread.isAlive():
                    self.logger.warning(f"{helper.display_name} is dead, restarting")
                    helper.start()

            if not self.log_queue.empty():
                record = self.log_queue.get()
                logger = logging.getLogger(record.name)

                if logger.isEnabledFor(record.levelno):
                    logger.handle(record)
=======
            for helper_thread in self.helper_threads:
                if not helper_thread.thread.is_alive():
                    self.logger.warning(
                        "%s is dead, restarting" % helper_thread.display_name
                    )
                    helper_thread.start()
>>>>>>> 84d6c8d1

            time.sleep(0.1)

        self._shutdown()

    def _ensure_connections(self):
        # Mongo connection
        self._progressive_backoff(
            partial(setup_database, beer_garden.config),
            "Unable to connect to mongo, is it started?",
        )

        # Message queue connections
        self._progressive_backoff(
            beer_garden.application.clients["pika"].is_alive,
            "Unable to connect to rabbitmq, is it started?",
        )
        self._progressive_backoff(
            beer_garden.application.clients["pyrabbit"].is_alive,
            "Unable to connect to rabbitmq admin interface. "
            "Is the management plugin enabled?",
        )

    def _progressive_backoff(self, func, failure_message):
        wait_time = 0.1
        while not self.stopped() and not func():
            self.logger.warning(failure_message)
            self.logger.warning("Waiting %.1f seconds before next attempt", wait_time)

            self.wait(wait_time)
            wait_time = min(wait_time * 2, 30)

    def _startup(self):
        self.logger.debug("Starting Application...")

<<<<<<< HEAD
        self.logger.debug("Ensuring connections...")
        self._ensure_connections()

        self.logger.debug("Verifying message virtual host...")
=======
        self.logger.debug("Setting up database...")
        self._setup_database()

        self.logger.info("Verifying message virtual host...")
>>>>>>> 84d6c8d1
        self.clients["pyrabbit"].verify_virtual_host()

        self.logger.debug("Ensuring admin queue expiration policy...")
        self.clients["pyrabbit"].ensure_admin_expiry()

        self.logger.debug("Declaring message exchange...")
        self.clients["pika"].declare_exchange()

        self.logger.debug("Starting event publishers")
        self.event_publishers = self._setup_event_publishers()
        # self.event_publishers = self._setup_event_publishers(client_ssl)

        self.logger.debug("Starting helper threads...")
        for helper_thread in self.helper_threads:
            helper_thread.start()

        self.logger.debug("Starting entry points...")
        for entry_point in beer_garden.entry_points.values():
            if entry_point.enabled:
                entry_point.start(context=self.context, log_queue=self.log_queue)

        self.logger.debug("Loading all local plugins...")
        self.plugin_loader.load_plugins()

        self.logger.debug("Starting all local plugins...")
        self.plugin_manager.start_all_plugins()

        self.logger.debug("Starting scheduler")
        self.scheduler.start()

        try:
            self.event_publishers.publish_event(
                brewtils.models.Event(name=Events.BARTENDER_STARTED.name)
            )
            # beer_garden.bv_client.publish_event(name=Events.BARTENDER_STARTED.name)
        except RequestException:
            self.logger.warning("Unable to publish startup notification")

        self.logger.info("All set! Let me know if you need anything else!")

    def _shutdown(self):
        self.logger.info(
            "Closing time! You don't have to go home, but you can't stay here."
        )

        if self.scheduler.running:
            self.logger.debug("Pausing scheduler - no more jobs will be run")
            self.scheduler.pause()

        self.plugin_manager.stop_all_plugins()

        self.logger.debug("Stopping helper threads")
        for helper_thread in reversed(self.helper_threads):
            helper_thread.stop()

        if self.scheduler.running:
            self.logger.debug("Shutting down scheduler")
            self.scheduler.shutdown(wait=False)

        try:
            self.event_publishers.publish_event(
                brewtils.models.Event(name=Events.BARTENDER_STOPPED.name)
            )
            # beer_garden.bv_client.publish_event(name=Events.BARTENDER_STOPPED.name)
        except RequestException:
            self.logger.warning("Unable to publish shutdown notification")

        self.logger.debug("Stopping entry points")
        for entry_point in beer_garden.entry_points.values():
            if entry_point.enabled:
                entry_point.stop(timeout=10)

        self.logger.info("Successfully shut down Beer-garden")

    @staticmethod
    def _setup_database():
        db.create_connection(db_config=beer_garden.config.get("db"))
        db.initial_setup(beer_garden.config.get("auth.guest_login_enabled"))

    @staticmethod
    def _setup_scheduler():
        job_stores = {"beer_garden": MongoJobStore()}
        scheduler_config = beer_garden.config.get("scheduler")
        executors = {"default": APThreadPoolExecutor(scheduler_config.max_workers)}
        job_defaults = scheduler_config.job_defaults.to_dict()

        return BackgroundScheduler(
            jobstores=job_stores,
            executors=executors,
            job_defaults=job_defaults,
            timezone=utc,
        )

    # def _setup_event_publishers(self, ssl_context):
    def _setup_event_publishers(self):
        # Create the collection of event publishers and add concrete publishers
        pubs = EventPublishers(
            # {
            #     "webhook": WebhookPublisher(ssl_context=ssl_context),
            # }
        )

        event_config = beer_garden.config.get("event")
        if event_config.mongo.enable:
            try:
                pubs["mongo"] = MongoPublisher()
            except Exception as ex:
                self.logger.warning("Error starting Mongo event publisher: %s", ex)

        if event_config.amq.enable:
            try:
                amq_config = beer_garden.config.get("amq")

                pika_params = {
                    "host": amq_config.host,
                    "port": amq_config.connections.message.port,
                    "ssl": amq_config.connections.message.ssl,
                    "user": amq_config.connections.admin.user,
                    "password": amq_config.connections.admin.password,
                    "exchange": event_config.amq.exchange,
                    "virtual_host": event_config.amq.virtual_host,
                    "connection_attempts": amq_config.connection_attempts,
                }

                # Make sure the exchange exists
                TransientPikaClient(**pika_params).declare_exchange()

                # pubs["pika"] = TornadoPikaPublisher(
                #     shutdown_timeout=beer_garden.config.shutdown_timeout, **pika_params
                # )
            except Exception as ex:
                self.logger.exception("Error starting RabbitMQ event publisher: %s", ex)

        if event_config.brew_view.enable:

            class BrewViewPublisher(EventPublisher):
                def __init__(self, config):
                    self._ez_client = EasyClient(namespace="default", **config)

                def publish(self, event, **kwargs):
                    self._ez_client.publish_event(event)

                def _event_serialize(self, event, **kwargs):
                    return event

            pubs["brewview"] = BrewViewPublisher(event_config.brew_view)

        # Metadata functions - additional metadata to be included with each event
        # pubs.metadata_funcs["public_url"] = lambda: public_url

        return pubs


class HelperThread(object):
    def __init__(self, init_callable, *args, **kwargs):
        self.logger = logging.getLogger(__name__)

        self.loader_func = partial(init_callable, *args, **kwargs)
        self.thread = None

    def start(self):
        self.thread = self.loader_func()
        self.thread.daemon = True
        self.thread.start()

    def stop(self):
<<<<<<< HEAD
        # Thread was never started - nothing to do
        if not getattr(self, "thread"):
            return

        if not self.thread.isAlive():
=======
        if not self.thread.is_alive():
>>>>>>> 84d6c8d1
            self.logger.warning(
                "Uh-oh. Looks like a bad shutdown - the %s " "was already stopped",
                self.display_name,
            )
        else:
            self.logger.debug("%s is being requested to stop", self.display_name)
            self.thread.stop()

            self.logger.debug("Waiting for %s to stop...", self.display_name)
            self.thread.join(2)

            if self.thread.is_alive():
                self.logger.warning("%s did not stop successfully.", self.display_name)
            else:
                self.logger.debug("%s successfully stopped", self.display_name)

    @property
    def display_name(self):
        return getattr(self.thread, "display_name", str(self.thread))<|MERGE_RESOLUTION|>--- conflicted
+++ resolved
@@ -1,9 +1,6 @@
 # -*- coding: utf-8 -*-
 import logging
-<<<<<<< HEAD
 import multiprocessing
-=======
->>>>>>> 84d6c8d1
 from datetime import timedelta
 from functools import partial
 
@@ -19,13 +16,9 @@
 from requests.exceptions import RequestException
 
 import beer_garden
-<<<<<<< HEAD
 import beer_garden.api
-=======
 import beer_garden.db.api as db
->>>>>>> 84d6c8d1
 from beer_garden.bg_utils.event_publisher import EventPublishers, EventPublisher
-from beer_garden.bg_utils.mongo import setup_database
 from beer_garden.bg_utils.publishers import MongoPublisher
 from beer_garden.db.mongo.jobstore import MongoJobStore
 from beer_garden.db.mongo.pruner import MongoPruner
@@ -164,9 +157,8 @@
         self._startup()
 
         while not self.stopped():
-<<<<<<< HEAD
             for helper in self.helper_threads:
-                if not helper.thread.isAlive():
+                if not helper.thread.is_alive():
                     self.logger.warning(f"{helper.display_name} is dead, restarting")
                     helper.start()
 
@@ -176,14 +168,6 @@
 
                 if logger.isEnabledFor(record.levelno):
                     logger.handle(record)
-=======
-            for helper_thread in self.helper_threads:
-                if not helper_thread.thread.is_alive():
-                    self.logger.warning(
-                        "%s is dead, restarting" % helper_thread.display_name
-                    )
-                    helper_thread.start()
->>>>>>> 84d6c8d1
 
             time.sleep(0.1)
 
@@ -192,7 +176,7 @@
     def _ensure_connections(self):
         # Mongo connection
         self._progressive_backoff(
-            partial(setup_database, beer_garden.config),
+            partial(db.check_connection, beer_garden.config.get("db")),
             "Unable to connect to mongo, is it started?",
         )
 
@@ -219,17 +203,13 @@
     def _startup(self):
         self.logger.debug("Starting Application...")
 
-<<<<<<< HEAD
         self.logger.debug("Ensuring connections...")
         self._ensure_connections()
 
-        self.logger.debug("Verifying message virtual host...")
-=======
         self.logger.debug("Setting up database...")
         self._setup_database()
 
         self.logger.info("Verifying message virtual host...")
->>>>>>> 84d6c8d1
         self.clients["pyrabbit"].verify_virtual_host()
 
         self.logger.debug("Ensuring admin queue expiration policy...")
@@ -396,15 +376,11 @@
         self.thread.start()
 
     def stop(self):
-<<<<<<< HEAD
         # Thread was never started - nothing to do
         if not getattr(self, "thread"):
             return
 
-        if not self.thread.isAlive():
-=======
         if not self.thread.is_alive():
->>>>>>> 84d6c8d1
             self.logger.warning(
                 "Uh-oh. Looks like a bad shutdown - the %s " "was already stopped",
                 self.display_name,
