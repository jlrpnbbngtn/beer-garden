--- conflicted
+++ resolved
@@ -73,7 +73,6 @@
         self.ep_config = ep_config
         self._process = None
         self._ep_conn, self._mp_conn = Pipe()
-        self._ep_conn.ep_config = ep_config
         self._event_listener = PipeListener(
             conn=self._mp_conn,
             action=event_callback,
@@ -93,11 +92,8 @@
                 self._target,
                 self._signal_handler,
                 self._ep_conn,
-<<<<<<< HEAD
+                lpm.lpm_proxy,
                 self.ep_config,
-=======
-                lpm.lpm_proxy,
->>>>>>> 6c97a786
             ),
         )
         self._process.start()
@@ -126,7 +122,7 @@
         self._process.join(timeout=timeout)
 
         if self._process.exitcode is None:
-            logger.warning(
+            self._logger.warning(
                 f"Process {self._process.name} is still running - sending SIGKILL"
             )
             self._process.kill()
@@ -144,21 +140,13 @@
 
     @staticmethod
     def _target_wrapper(
-<<<<<<< HEAD
             config: Box,
             log_queue: Queue,
             target: Callable,
             signal_handler: Callable[[int, FrameType], None],
             ep_conn: Connection,
+            lpm_proxy,
             ep_config=None,
-=======
-        config: Box,
-        log_queue: Queue,
-        target: Callable,
-        signal_handler: Callable[[int, FrameType], None],
-        ep_conn: Connection,
-        lpm_proxy,
->>>>>>> 6c97a786
     ) -> Any:
         """Helper method that sets up the process environment before calling `target`
 
@@ -178,6 +166,7 @@
             signal_handler:
             ep_conn:
             lpm_proxy:
+            ep_config:
 
         Returns:
             The result of the `target` function
@@ -256,11 +245,7 @@
                 except Exception as ex:
                     logger.exception(f"Error creating entry point {entry_name}: {ex}")
 
-<<<<<<< HEAD
-    def create(self, module_name: str, ep_config=None) -> T:
-=======
-    def create(self, module_name: str):
->>>>>>> 6c97a786
+    def create(self, module_name: str, ep_config=None):
         module = import_module(f"beer_garden.api.{module_name}")
         if ep_config:
             ep_point = EntryPoint(
