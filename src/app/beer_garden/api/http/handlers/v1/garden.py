# -*- coding: utf-8 -*-
from brewtils.errors import ModelValidationError
from brewtils.models import Operation
from brewtils.schema_parser import SchemaParser

from beer_garden.api.authorization import Permissions
from beer_garden.api.http.handlers import AuthorizationHandler
from beer_garden.db.mongo.models import Garden
from beer_garden.db.schemas.garden_schema import GardenSchema
from beer_garden.garden import local_garden

GARDEN_CREATE = Permissions.GARDEN_CREATE.value
GARDEN_READ = Permissions.GARDEN_READ.value
GARDEN_UPDATE = Permissions.GARDEN_UPDATE.value
GARDEN_DELETE = Permissions.GARDEN_DELETE.value


class GardenAPI(AuthorizationHandler):
    async def get(self, garden_name):
        """
        ---
        summary: Retrieve a specific Garden
        parameters:
          - name: garden_name
            in: path
            required: true
            description: Read specific Garden Information
            type: string
        responses:
          200:
            description: Garden with the given garden_name
            schema:
              $ref: '#/definitions/Garden'
          404:
            $ref: '#/definitions/404Error'
          50x:
            $ref: '#/definitions/50xError'
        tags:
          - Garden
        """
        garden = self.get_or_raise(Garden, GARDEN_READ, name=garden_name)

<<<<<<< HEAD
        response = GardenSchema().dumps(garden).data
=======
        response = GardenSchema(strict=True).dumps(garden).data
>>>>>>> f99b015e

        self.set_header("Content-Type", "application/json; charset=UTF-8")
        self.write(response)

    async def patch(self, garden_name):
        """
        ---
        summary: Partially update a Garden
        description: |
          The body of the request needs to contain a set of instructions detailing the
          updates to apply. Currently the only operations are:

          * initializing
          * running
          * stopped
          * block
          * update

          ```JSON
          [
            { "operation": "" }
          ]
          ```
        parameters:
          - name: garden_name
            in: path
            required: true
            description: Garden to use
            type: string
          - name: patch
            in: body
            required: true
            description: Instructions for how to update the Garden
            schema:
              $ref: '#/definitions/Patch'
        responses:
          200:
            description: Garden with the given garden_name
            schema:
              $ref: '#/definitions/Garden'
          400:
            $ref: '#/definitions/400Error'
          404:
            $ref: '#/definitions/404Error'
          50x:
            $ref: '#/definitions/50xError'
        tags:
          - Garden
        """
        garden = self.get_or_raise(Garden, GARDEN_UPDATE, name=garden_name)

        patch = SchemaParser.parse_patch(self.request.decoded_body, from_string=True)

        for op in patch:
            operation = op.operation.lower()

            if operation in ["initializing", "running", "stopped", "block"]:
                response = await self.client(
                    Operation(
                        operation_type="GARDEN_UPDATE_STATUS",
                        args=[garden.name, operation.upper()],
                    )
                )
            elif operation == "heartbeat":
                response = await self.client(
                    Operation(
                        operation_type="GARDEN_UPDATE_STATUS",
                        args=[garden.name, "RUNNING"],
                    )
                )
            elif operation == "config":
<<<<<<< HEAD
                garden_to_update = GardenSchema().load(op.value).data
=======
                garden_to_update = GardenSchema(strict=True).load(op.value).data
>>>>>>> f99b015e
                garden_to_update.id = garden.id
                response = await self.client(
                    Operation(
                        operation_type="GARDEN_UPDATE_CONFIG",
                        args=[garden_to_update],
                    )
                )
            elif operation == "sync":
                response = await self.client(
                    Operation(
                        operation_type="GARDEN_SYNC",
                        kwargs={"sync_target": garden.name},
                    )
                )

            else:
                raise ModelValidationError(f"Unsupported operation '{op.operation}'")

        self.set_header("Content-Type", "application/json; charset=UTF-8")
        self.write(response)


class GardenListAPI(AuthorizationHandler):
    async def get(self):
        """
        ---
        summary: Retrieve a list of Gardens
        responses:
          200:
            description: Garden with the given garden_name
            schema:
              type: array
              items:
                $ref: '#/definitions/Garden'
          404:
            $ref: '#/definitions/404Error'
          50x:
            $ref: '#/definitions/50xError'
        tags:
          - Garden
        """
        permitted_gardens = self.permissioned_queryset(Garden, GARDEN_READ)

<<<<<<< HEAD
        response = GardenSchema().dumps(permitted_gardens).data
=======
        response = GardenSchema(strict=True).dumps(permitted_gardens).data
>>>>>>> f99b015e

        self.set_header("Content-Type", "application/json; charset=UTF-8")
        self.write(response)

    async def post(self):
        """
        ---
        summary: Create a new Garden
        parameters:
          - name: garden
            in: body
            description: The Garden definition to create
            schema:
              $ref: '#/definitions/Garden'
        responses:
          201:
            description: A new Garden has been created
            schema:
              $ref: '#/definitions/Garden'
          400:
            $ref: '#/definitions/400Error'
          50x:
            $ref: '#/definitions/50xError'
        tags:
          - Garden
        """
<<<<<<< HEAD
        garden = GardenSchema().loads(self.request.decoded_body).data
=======
        garden = GardenSchema(strict=True).loads(self.request.decoded_body).data
>>>>>>> f99b015e

        self.verify_user_permission_for_object(GARDEN_CREATE, garden)

        response = await self.client(
            Operation(
                operation_type="GARDEN_CREATE",
                args=[garden],
            )
        )

        self.set_status(201)
        self.set_header("Content-Type", "application/json; charset=UTF-8")
        self.write(response)

    async def patch(self):
        """
        ---
        summary: Partially update a Garden
        description: |
          The body of the request needs to contain a set of instructions detailing the
          updates to apply. Currently the only operations are:

          * sync

          ```JSON
          [
            { "operation": "" }
          ]
          ```
        parameters:
          - name: garden_name
            in: path
            required: true
            description: Garden to use
            type: string
          - name: patch
            in: body
            required: true
            description: Instructions for how to update the Garden
            schema:
              $ref: '#/definitions/Patch'
        responses:
          200:
            description: Execute Patch action against Gardens
            schema:
              $ref: '#/definitions/Garden'
          400:
            $ref: '#/definitions/400Error'
          404:
            $ref: '#/definitions/404Error'
          50x:
            $ref: '#/definitions/50xError'
        tags:
          - Garden
        """
        self.verify_user_permission_for_object(GARDEN_UPDATE, local_garden())

        patch = SchemaParser.parse_patch(self.request.decoded_body, from_string=True)

        for op in patch:
            operation = op.operation.lower()

            if operation == "sync":
                response = await self.client(
                    Operation(
                        operation_type="GARDEN_SYNC",
                    )
                )

            else:
                raise ModelValidationError(f"Unsupported operation '{op.operation}'")

        self.set_header("Content-Type", "application/json; charset=UTF-8")
        self.write(response)<|MERGE_RESOLUTION|>--- conflicted
+++ resolved
@@ -40,11 +40,7 @@
         """
         garden = self.get_or_raise(Garden, GARDEN_READ, name=garden_name)
 
-<<<<<<< HEAD
-        response = GardenSchema().dumps(garden).data
-=======
         response = GardenSchema(strict=True).dumps(garden).data
->>>>>>> f99b015e
 
         self.set_header("Content-Type", "application/json; charset=UTF-8")
         self.write(response)
@@ -116,11 +112,7 @@
                     )
                 )
             elif operation == "config":
-<<<<<<< HEAD
-                garden_to_update = GardenSchema().load(op.value).data
-=======
                 garden_to_update = GardenSchema(strict=True).load(op.value).data
->>>>>>> f99b015e
                 garden_to_update.id = garden.id
                 response = await self.client(
                     Operation(
@@ -164,11 +156,7 @@
         """
         permitted_gardens = self.permissioned_queryset(Garden, GARDEN_READ)
 
-<<<<<<< HEAD
-        response = GardenSchema().dumps(permitted_gardens).data
-=======
         response = GardenSchema(strict=True).dumps(permitted_gardens).data
->>>>>>> f99b015e
 
         self.set_header("Content-Type", "application/json; charset=UTF-8")
         self.write(response)
@@ -195,11 +183,7 @@
         tags:
           - Garden
         """
-<<<<<<< HEAD
-        garden = GardenSchema().loads(self.request.decoded_body).data
-=======
         garden = GardenSchema(strict=True).loads(self.request.decoded_body).data
->>>>>>> f99b015e
 
         self.verify_user_permission_for_object(GARDEN_CREATE, garden)
 
