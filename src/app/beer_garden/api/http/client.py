--- conflicted
+++ resolved
@@ -34,11 +34,7 @@
             return json.dumps(result) if serialize_kwargs["to_string"] else result
 
         if isinstance(result, BrewtilsGarden):
-<<<<<<< HEAD
-            return GardenSchema().dumps(result).data
-=======
             return GardenSchema(strict=True).dumps(result).data
->>>>>>> f99b015e
 
         return SchemaParser.serialize(result, **(serialize_kwargs or {}))
 
