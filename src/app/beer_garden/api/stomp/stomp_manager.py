--- conflicted
+++ resolved
@@ -23,11 +23,7 @@
             username=stomp_config.get("username"),
             password=stomp_config.get("password"),
         )
-<<<<<<< HEAD
-        conn.connect(connected_message="connected", wait_time=0.1)
-=======
-        conn.connect(connected_message="connected", gardens=gardens)
->>>>>>> 808add97
+        conn.connect(connected_message="connected", wait_time=0.1, gardens=gardens)
         return conn
 
     def __init__(self, ep_conn=None, stomp_config=None, name=None, is_main=True):
@@ -60,7 +56,6 @@
         while not self.stopped():
             if self.ep_conn.poll():
                 self.handle_event(self.ep_conn.recv())
-
         self.shutdown()
 
     def shutdown(self):
@@ -80,15 +75,10 @@
             ),
         )
 
-<<<<<<< HEAD
-    def reconnect(self, conn=None, wait_time=None):
-        conn.connect(connected_message="reconnected", wait_time=wait_time)
-=======
-    def reconnect(self, conn, gardens):
+    def reconnect(self, conn=None, gardens=None, wait_time=None):
         if not conn.is_connected():
             self.logger.warning("Lost stomp connection")
-            conn.connect(connected_message="reconnected", gardens=gardens)
->>>>>>> 808add97
+            conn.connect(connected_message="reconnected", wait_time=wait_time, gardens=gardens)
 
     def remove_garden_from_list(self, garden_name=None, skip_key=None):
         """removes garden name from dict list of gardens for stomp subscriptions"""
@@ -124,7 +114,6 @@
             conn = value["conn"]
             gardens = value["gardens"]
             if conn:
-<<<<<<< HEAD
                 if not conn.is_connected() and conn.bg_active:
                     wait_time = value.get("wait_time") or 0.1
                     wait_date = value.get("wait_date")
@@ -133,7 +122,7 @@
                     else:
                         wait_check = True
                     if wait_check:
-                        self.reconnect(conn, wait_time)
+                        self.reconnect(conn, wait_time, gardens)
                         value["wait_time"] = min(wait_time * 2, 30)
                         seconds_added = datetime.timedelta(seconds=wait_time)
                         value["wait_date"] = datetime.datetime.utcnow() + seconds_added
@@ -146,14 +135,6 @@
                             conn.send_event(event=event, headers=headers)
                     else:
                         conn.send_event(event=event)
-=======
-                self.reconnect(conn, gardens)
-                if value["headers_list"]:
-                    for headers in value["headers_list"]:
-                        conn.send_event(event=event, headers=headers)
-                else:
-                    conn.send_event(event=event)
->>>>>>> 808add97
 
     @staticmethod
     def convert_header_to_dict(headers):
