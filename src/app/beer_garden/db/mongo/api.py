--- conflicted
+++ resolved
@@ -79,11 +79,7 @@
         # first step in decoupling from Brewtils
         from beer_garden.db.schemas.garden_schema import GardenSchema
 
-<<<<<<< HEAD
-        model_dict = GardenSchema().dump(obj).data
-=======
         model_dict = GardenSchema(strict=True).dump(obj).data
->>>>>>> f99b015e
     else:
         model_dict = SchemaParser.serialize(obj, to_string=False)
     mongo_obj = MongoParser.parse(model_dict, type(obj), from_string=False)
@@ -122,11 +118,7 @@
         # first step in decoupling from Brewtils
         from beer_garden.db.schemas.garden_schema import GardenSchema
 
-<<<<<<< HEAD
-        schema = GardenSchema()
-=======
         schema = GardenSchema(strict=True)
->>>>>>> f99b015e
         serialized = schema.dumps(obj).data
         parsed = schema.loads(serialized, many=many).data
     else:
