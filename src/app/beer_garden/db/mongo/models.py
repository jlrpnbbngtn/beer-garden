# -*- coding: utf-8 -*-
import datetime
import json
import logging

import pytz
import six
from marshmallow import ValidationError as MarshmallowValidationError
<<<<<<< HEAD
from mongoengine.errors import FieldDoesNotExist
from passlib.apps import custom_app_context

from beer_garden.db.schemas.garden_schema import GardenSchema
=======
from passlib.apps import custom_app_context

from beer_garden.db.schemas.garden_schema import GardenConnectionsParamsSchema
>>>>>>> f99b015e

try:
    from lark import ParseError
    from lark.exceptions import LarkError
except ImportError:
    from lark.common import ParseError

    LarkError = ParseError
from operator import attrgetter
from typing import Optional, Tuple

import brewtils.models
from brewtils.choices import parse
from brewtils.errors import ModelValidationError, RequestStatusTransitionError
from brewtils.models import Command as BrewtilsCommand
from brewtils.models import Instance as BrewtilsInstance
from brewtils.models import Job as BrewtilsJob
from brewtils.models import Parameter as BrewtilsParameter
from brewtils.models import Request as BrewtilsRequest
from bson.objectid import ObjectId
from mongoengine import (
    CASCADE,
    NULLIFY,
    PULL,
    BooleanField,
    DateTimeField,
    DictField,
    Document,
    DynamicField,
    EmbeddedDocument,
    EmbeddedDocumentField,
    EmbeddedDocumentListField,
    FileField,
    GenericEmbeddedDocumentField,
    IntField,
    LazyReferenceField,
    ListField,
    ObjectIdField,
    ReferenceField,
    StringField,
    UUIDField,
    ValidationError,
)
from mongoengine.errors import ValidationError as MongoengineValidationError

from .fields import DummyField, StatusInfo
from .validators import validate_permissions

__all__ = [
    "System",
    "Instance",
    "Command",
    "Parameter",
    "Request",
    "Choices",
    "Event",
    "Principal",
    "LegacyRole",
    "UserToken",
    "Job",
    "RequestTemplate",
    "DateTrigger",
    "CronTrigger",
    "IntervalTrigger",
    "FileTrigger",
    "Garden",
    "File",
    "FileChunk",
    "Role",
    "RoleAssignment",
    "User",
]

REQUEST_MAX_PARAM_SIZE = 5 * 1_000_000


class MongoModel:
    brewtils_model = None

    def __str__(self):
        return self.brewtils_model.__str__(self)

    def __repr__(self):
        return self.brewtils_model.__repr__(self)

    @classmethod
    def index_names(cls):
        return [index["name"] for index in cls._meta["indexes"]]

    def save(self, *args, **kwargs):
        kwargs.setdefault("write_concern", {"w": "majority"})
        return super().save(*args, **kwargs)

    def delete(self, *args, **kwargs):
        # Sigh. In delete (but not save!) write_concern things ARE the kwargs!
        kwargs.setdefault("w", "majority")
        return super().delete(*args, **kwargs)

    def clean_update(self):
        pass

    def pre_serialize(self):
        pass

    @property
    def changed_fields(self):
        return getattr(self, "_changed_fields", [])

    @property
    def created(self):
        return getattr(self, "_created", False)


# MongoEngine needs all EmbeddedDocuments to be defined before any Documents that
# reference them. So Parameter must be defined before Command, and choices should be
# defined before Parameter


class Choices(MongoModel, EmbeddedDocument):
    brewtils_model = brewtils.models.Choices

    display = StringField(required=True, choices=brewtils.models.Choices.DISPLAYS)
    strict = BooleanField(required=True, default=True)
    type = StringField(
        required=True, default="static", choices=brewtils.models.Choices.TYPES
    )
    value = DynamicField(required=True)
    details = DictField()

    def __init__(self, *args, **kwargs):
        EmbeddedDocument.__init__(self, *args, **kwargs)

    def clean(self):
        if self.type == "static" and not isinstance(self.value, (list, dict)):
            raise ModelValidationError(
                f"Can not save choices '{self}': type is 'static' but the value is "
                "not a list or dictionary"
            )
        elif self.type == "url" and not isinstance(self.value, six.string_types):
            raise ModelValidationError(
                f"Can not save choices '{self}': type is 'url' but the value is "
                "not a string"
            )
        elif self.type == "command" and not isinstance(
            self.value, (six.string_types, dict)
        ):
            raise ModelValidationError(
                f"Can not save choices '{self}': type is 'command' but the value is "
                "not a string or dict"
            )

        if self.type == "command" and isinstance(self.value, dict):
            value_keys = self.value.keys()
            for required_key in ("command", "system", "version"):
                if required_key not in value_keys:
                    raise ModelValidationError(
                        f"Can not save choices '{self}': specifying value as a "
                        f"dictionary requires a '{required_key}' item"
                    )

        try:
            if self.details == {}:
                if isinstance(self.value, six.string_types):
                    self.details = parse(self.value)
                elif isinstance(self.value, dict):
                    self.details = parse(self.value["command"])
        except (LarkError, ParseError):
            raise ModelValidationError(
                f"Can not save choices '{self}': Unable to parse"
            )


class Parameter(MongoModel, EmbeddedDocument):
    brewtils_model = brewtils.models.Parameter

    key = StringField(required=True)
    type = StringField(required=True, default="Any", choices=BrewtilsParameter.TYPES)
    multi = BooleanField(required=True, default=False)
    display_name = StringField(required=False)
    optional = BooleanField(required=True, default=True)
    default = DynamicField(required=False, default=None)
    description = StringField(required=False)
    choices = EmbeddedDocumentField("Choices", default=None)
    nullable = BooleanField(required=False, default=False)
    maximum = IntField(required=False)
    minimum = IntField(required=False)
    regex = StringField(required=False)
    form_input_type = StringField(
        required=False, choices=BrewtilsParameter.FORM_INPUT_TYPES
    )
    type_info = DictField(required=False)
    parameters = EmbeddedDocumentListField("Parameter")

    # If no display name was set, it will default it to the same thing as the key
    def __init__(self, *args, **kwargs):
        if not kwargs.get("display_name", None):
            kwargs["display_name"] = kwargs.get("key", None)

        EmbeddedDocument.__init__(self, *args, **kwargs)

    def clean(self):
        """Validate before saving to the database"""

        if not self.nullable and self.optional and self.default is None:
            raise ModelValidationError(
                f"Can not save Parameter {self}: For this Parameter nulls are not "
                "allowed, but the parameter is optional with no default defined."
            )

        if len(self.parameters) != len(
            set(parameter.key for parameter in self.parameters)
        ):
            raise ModelValidationError(
                f"Can not save Parameter {self}: Contains Parameters with duplicate"
                " keys"
            )


class Command(MongoModel, EmbeddedDocument):
    brewtils_model = brewtils.models.Command

    name = StringField(required=True)
    description = StringField()
    parameters = EmbeddedDocumentListField("Parameter")
    command_type = StringField(choices=BrewtilsCommand.COMMAND_TYPES, default="ACTION")
    output_type = StringField(choices=BrewtilsCommand.OUTPUT_TYPES, default="STRING")
    schema = DictField()
    form = DictField()
    template = StringField()
    hidden = BooleanField()
    icon_name = StringField()
    metadata = DictField()

    def clean(self):
        """Validate before saving to the database"""

        if not self.name:
            raise ModelValidationError("Can not save a Command with an empty name")

        if self.command_type not in BrewtilsCommand.COMMAND_TYPES:
            raise ModelValidationError(
                f"Can not save Command {self}: Invalid command type"
                f" '{self.command_type}'"
            )

        if self.output_type not in BrewtilsCommand.OUTPUT_TYPES:
            raise ModelValidationError(
                f"Can not save Command {self}: Invalid output type '{self.output_type}'"
            )

        if len(self.parameters) != len(
            set(parameter.key for parameter in self.parameters)
        ):
            raise ModelValidationError(
                f"Can not save Command {self}: Contains Parameters with duplicate keys"
            )


class Instance(MongoModel, EmbeddedDocument):
    brewtils_model = brewtils.models.Instance

    id = ObjectIdField(required=True, default=ObjectId, unique=True, primary_key=True)
    name = StringField(required=True, default="default")
    description = StringField()
    status = StringField(default="INITIALIZING")
    status_info = EmbeddedDocumentField("StatusInfo", default=StatusInfo())
    queue_type = StringField()
    queue_info = DictField()
    icon_name = StringField()
    metadata = DictField()

    def clean(self):
        """Validate before saving to the database"""

        if self.status not in BrewtilsInstance.INSTANCE_STATUSES:
            raise ModelValidationError(
                f"Can not save Instance {self}: Invalid status '{self.status}'"
            )


class Request(MongoModel, Document):
    brewtils_model = brewtils.models.Request

    # These fields are duplicated for job types, changes to this field
    # necessitate a change to the RequestTemplateSchema in brewtils.
    TEMPLATE_FIELDS = {
        "system": {"field": StringField, "kwargs": {"required": True}},
        "system_version": {"field": StringField, "kwargs": {"required": True}},
        "instance_name": {"field": StringField, "kwargs": {"required": True}},
        "namespace": {"field": StringField, "kwargs": {"required": False}},
        "command": {"field": StringField, "kwargs": {"required": True}},
        "command_type": {"field": StringField, "kwargs": {}},
        "parameters": {"field": DictField, "kwargs": {}},
        "comment": {"field": StringField, "kwargs": {"required": False}},
        "metadata": {"field": DictField, "kwargs": {}},
        "output_type": {"field": StringField, "kwargs": {}},
    }

    for field_name, field_info in TEMPLATE_FIELDS.items():
        locals()[field_name] = field_info["field"](**field_info["kwargs"])

    # Shared field with RequestTemplate, but it is required when saving Request
    namespace = StringField(required=True)

    parent = ReferenceField(
        "Request", dbref=True, required=False, reverse_delete_rule=CASCADE
    )
    children = DummyField(required=False)
    output = StringField()
    output_gridfs = FileField()
    output_type = StringField(choices=BrewtilsCommand.OUTPUT_TYPES)
    status = StringField(choices=BrewtilsRequest.STATUS_LIST, default="CREATED")
    command_type = StringField(choices=BrewtilsCommand.COMMAND_TYPES)
    created_at = DateTimeField(default=datetime.datetime.utcnow, required=True)
    updated_at = DateTimeField(default=None, required=True)
    status_updated_at = DateTimeField()
    error_class = StringField(required=False)
    has_parent = BooleanField(required=False)
    hidden = BooleanField(required=False)
    requester = StringField(required=False)
    parameters_gridfs = FileField()

    meta = {
        "auto_create_index": False,  # We need to manage this ourselves
        "index_background": True,
        "indexes": [
            # These are used for sorting all requests
            {"name": "command_index", "fields": ["command"]},
            {"name": "command_type_index", "fields": ["command_type"]},
            {"name": "system_index", "fields": ["system"]},
            {"name": "instance_name_index", "fields": ["instance_name"]},
            {"name": "namespace_index", "fields": ["namespace"]},
            {"name": "status_index", "fields": ["status"]},
            {"name": "created_at_index", "fields": ["created_at"]},
            {"name": "updated_at_index", "fields": ["updated_at"]},
            {"name": "status_updated_at_index", "fields": ["status_updated_at"]},
            {"name": "comment_index", "fields": ["comment"]},
            {"name": "parent_ref_index", "fields": ["parent"]},
            {"name": "parent_index", "fields": ["has_parent"]},
            # These are for sorting parent requests
            {"name": "parent_command_index", "fields": ["has_parent", "command"]},
            {"name": "parent_system_index", "fields": ["has_parent", "system"]},
            {
                "name": "parent_instance_name_index",
                "fields": ["has_parent", "instance_name"],
            },
            {"name": "parent_status_index", "fields": ["has_parent", "status"]},
            {"name": "parent_created_at_index", "fields": ["has_parent", "created_at"]},
            {"name": "parent_comment_index", "fields": ["has_parent", "comment"]},
            # These are used for filtering all requests while sorting on created time
            {"name": "created_at_command_index", "fields": ["-created_at", "command"]},
            {"name": "created_at_system_index", "fields": ["-created_at", "system"]},
            {
                "name": "created_at_instance_name_index",
                "fields": ["-created_at", "instance_name"],
            },
            {"name": "created_at_status_index", "fields": ["-created_at", "status"]},
            # These are used for filtering parent while sorting on created time
            {
                "name": "parent_created_at_command_index",
                "fields": ["has_parent", "-created_at", "command"],
            },
            {
                "name": "parent_created_at_system_index",
                "fields": ["has_parent", "-created_at", "system"],
            },
            {
                "name": "parent_created_at_instance_name_index",
                "fields": ["has_parent", "-created_at", "instance_name"],
            },
            {
                "name": "parent_created_at_status_index",
                "fields": ["has_parent", "-created_at", "status"],
            },
            # These are used for filtering hidden while sorting on created time
            # I THINK this makes the set of indexes above superfluous, but I'm keeping
            # both as a safety measure
            {
                "name": "hidden_parent_created_at_command_index",
                "fields": ["hidden", "has_parent", "-created_at", "command"],
            },
            {
                "name": "hidden_parent_created_at_system_index",
                "fields": ["hidden", "has_parent", "-created_at", "system"],
            },
            {
                "name": "hidden_parent_created_at_instance_name_index",
                "fields": ["hidden", "has_parent", "-created_at", "instance_name"],
            },
            {
                "name": "hidden_parent_created_at_status_index",
                "fields": ["hidden", "has_parent", "-created_at", "status"],
            },
            # This is used for text searching
            {
                "name": "text_index",
                "fields": [
                    "$system",
                    "$command",
                    "$command_type",
                    "$comment",
                    "$status",
                    "$instance_name",
                ],
            },
        ],
    }

    logger = logging.getLogger(__name__)

    def pre_serialize(self):
        """Pull any fields out of GridFS"""
        encoding = "utf-8"

        if self.output_gridfs:
            self.logger.debug("Retrieving output from GridFS")
            self.output = self.output_gridfs.read().decode(encoding)
            self.output_gridfs = None

        if self.parameters_gridfs:
            self.logger.debug("Retrieving parameters from GridFS")
            self.parameters = json.loads(self.parameters_gridfs.read().decode(encoding))
            self.parameters_gridfs = None

    def save(self, *args, **kwargs):
        """Save a request, moving request attributes to GridFS if too big"""
        self.updated_at = datetime.datetime.utcnow()
        encoding = "utf-8"

        if self.parameters:
            params_json = json.dumps(self.parameters)
            if len(params_json) > REQUEST_MAX_PARAM_SIZE:
                self.logger.debug("Parameters too bg, storing in GridFS")
                self.parameters_gridfs.put(params_json, encoding=encoding)
                self.parameters = None

        if self.output:
            output_json = json.dumps(self.output)
            if len(output_json) > REQUEST_MAX_PARAM_SIZE:
                self.logger.info("Output size too big, storing in gridfs")
                self.output_gridfs.put(self.output, encoding=encoding)
                self.output = None

        super(Request, self).save(*args, **kwargs)

    def clean(self):
        """Validate before saving to the database"""

        if self.status not in BrewtilsRequest.STATUS_LIST:
            raise ModelValidationError(
                f"Can not save Request {self}: Invalid status '{self.status}'"
            )

        if (
            self.command_type is not None
            and self.command_type not in BrewtilsRequest.COMMAND_TYPES
        ):
            raise ModelValidationError(
                f"Can not save Request {self}: Invalid command type"
                f" '{self.command_type}'"
            )

        if (
            self.output_type is not None
            and self.output_type not in BrewtilsRequest.OUTPUT_TYPES
        ):
            raise ModelValidationError(
                f"Can not save Request {self}: Invalid output type '{self.output_type}'"
            )

        # Deal with has_parent
        if self.has_parent is None:
            self.has_parent = bool(self.parent)
        elif self.has_parent != bool(self.parent):
            raise ModelValidationError(
                f"Cannot save Request {self}: parent value of {self.parent!r} is not "
                f"consistent with has_parent value of {self.has_parent}"
            )

        if "status" in self.changed_fields or self.created:
            self.status_updated_at = datetime.datetime.utcnow()

    def clean_update(self):
        """Ensure that the update would not result in an illegal status transition"""
        # Get the original status
        old_status = Request.objects.get(id=self.id).status

        if self.status != old_status:
            self.status_updated_at = datetime.datetime.utcnow()
            if old_status in BrewtilsRequest.COMPLETED_STATUSES:
                raise RequestStatusTransitionError(
                    "Status for a request cannot be updated once it has been "
                    f"completed. Current: {old_status}, Requested: {self.status}"
                )

            if (
                old_status == "IN_PROGRESS"
                and self.status not in BrewtilsRequest.COMPLETED_STATUSES
            ):
                raise RequestStatusTransitionError(
                    "Request status can only transition from IN_PROGRESS to a "
                    f"completed status. Requested: {self.status}, completed statuses "
                    f"are {BrewtilsRequest.COMPLETED_STATUSES}."
                )


class System(MongoModel, Document):
    brewtils_model = brewtils.models.System

    name = StringField(required=True)
    description = StringField()
    version = StringField(required=True)
    namespace = StringField(required=True)
    max_instances = IntField(default=-1)
    instances = EmbeddedDocumentListField("Instance")
    commands = EmbeddedDocumentListField("Command")
    icon_name = StringField()
    display_name = StringField()
    metadata = DictField()
    local = BooleanField(default=True)
    template = StringField()

    meta = {
        "auto_create_index": False,  # We need to manage this ourselves
        "index_background": True,
        "indexes": [
            {
                "name": "unique_index",
                "fields": ["namespace", "name", "version"],
                "unique": True,
            }
        ],
    }

    def clean(self):
        """Validate before saving to the database"""

        if len(self.instances) > self.max_instances > -1:
            raise ModelValidationError(
                "Can not save System %s: Number of instances (%s) "
                "exceeds system limit (%s)"
                % (str(self), len(self.instances), self.max_instances)
            )

        if len(self.instances) != len(
            set(instance.name for instance in self.instances)
        ):
            raise ModelValidationError(
                "Can not save System %s: Duplicate instance names" % str(self)
            )


class Event(MongoModel, Document):
    brewtils_model = brewtils.models.Event

    name = StringField(required=True)
    namespace = StringField(required=True)
    garden = StringField()
    payload = DictField()
    error = BooleanField()
    metadata = DictField()
    timestamp = DateTimeField()


class LegacyRole(MongoModel, Document):
    brewtils_model = brewtils.models.LegacyRole

    name = StringField(required=True)
    description = StringField()
    permissions = ListField(field=StringField())

    meta = {
        "auto_create_index": False,  # We need to manage this ourselves
        "index_background": True,
        "indexes": [{"name": "unique_index", "fields": ["name"], "unique": True}],
    }


class Principal(MongoModel, Document):
    brewtils_model = brewtils.models.Principal

    username = StringField(required=True)
    hash = StringField()
    roles = ListField(field=ReferenceField("LegacyRole", reverse_delete_rule=PULL))
    preferences = DictField()
    metadata = DictField()

    meta = {
        "auto_create_index": False,  # We need to manage this ourselves
        "index_background": True,
        "indexes": [{"name": "unique_index", "fields": ["username"], "unique": True}],
    }


class RequestTemplate(MongoModel, EmbeddedDocument):
    brewtils_model = brewtils.models.RequestTemplate

    for field_name, field_info in Request.TEMPLATE_FIELDS.items():
        locals()[field_name] = field_info["field"](**field_info["kwargs"])


class DateTrigger(MongoModel, EmbeddedDocument):
    brewtils_model = brewtils.models.DateTrigger

    run_date = DateTimeField(required=True)
    timezone = StringField(required=False, default="utc", chocies=pytz.all_timezones)


class IntervalTrigger(MongoModel, EmbeddedDocument):
    brewtils_model = brewtils.models.IntervalTrigger

    weeks = IntField(default=0)
    days = IntField(default=0)
    hours = IntField(default=0)
    minutes = IntField(default=0)
    seconds = IntField(default=0)
    start_date = DateTimeField(required=False)
    end_date = DateTimeField(required=False)
    timezone = StringField(required=False, default="utc", chocies=pytz.all_timezones)
    jitter = IntField(required=False)
    reschedule_on_finish = BooleanField(required=False, default=False)


class CronTrigger(MongoModel, EmbeddedDocument):
    brewtils_model = brewtils.models.CronTrigger

    year = StringField(default="*")
    month = StringField(default="1")
    day = StringField(default="1")
    week = StringField(default="*")
    day_of_week = StringField(default="*")
    hour = StringField(default="0")
    minute = StringField(default="0")
    second = StringField(default="0")
    start_date = DateTimeField(required=False)
    end_date = DateTimeField(required=False)
    timezone = StringField(required=False, default="utc", chocies=pytz.all_timezones)
    jitter = IntField(required=False)


class FileTrigger(MongoModel, EmbeddedDocument):
    brewtils_model = brewtils.models.FileTrigger

    pattern = ListField()
    path = StringField(default=".")
    recursive = BooleanField(default=False)
    callbacks = DictField()

    def clean(self):
        """Validate before saving to the database"""
        if not list(filter(lambda i: i != "", self.pattern)):
            raise ModelValidationError(
                "Cannot save FileTrigger. Must have at least one non-empty pattern."
            )

        if True not in self.callbacks.values():
            raise ModelValidationError(
                "Cannot save FileTrigger. Must have at least one callback selected."
            )


class Job(MongoModel, Document):
    brewtils_model = brewtils.models.Job

    meta = {
        "auto_create_index": False,
        "index_background": True,
        "indexes": [
            {
                "name": "next_run_time_index",
                "fields": ["next_run_time"],
                "sparse": True,
            },
            {
                "name": "job_system_fields",
                "fields": [
                    "request_template.namespace",
                    "request_template.system",
                    "request_template.system_version",
                ],
            },
        ],
    }

    TRIGGER_MODEL_MAPPING = {
        "date": DateTrigger,
        "cron": CronTrigger,
        "interval": IntervalTrigger,
        "file": FileTrigger,
    }

    name = StringField(required=True)
    trigger_type = StringField(required=True, choices=BrewtilsJob.TRIGGER_TYPES)
    trigger = GenericEmbeddedDocumentField(choices=list(TRIGGER_MODEL_MAPPING.values()))
    request_template = EmbeddedDocumentField("RequestTemplate", required=True)
    misfire_grace_time = IntField()
    coalesce = BooleanField(default=True)
    next_run_time = DateTimeField()
    success_count = IntField(required=True, default=0, min_value=0)
    error_count = IntField(required=True, default=0, min_value=0)
    status = StringField(
        required=True, choices=BrewtilsJob.STATUS_TYPES, default="RUNNING"
    )
    max_instances = IntField(default=3, min_value=1)
    timeout = IntField()

    def clean(self):
        """Validate before saving to the database"""

        if self.trigger_type not in self.TRIGGER_MODEL_MAPPING:
            raise ModelValidationError(
                f"Cannot save job. No mongo model for trigger type {self.trigger_type}"
            )

        trigger_class = self.TRIGGER_MODEL_MAPPING.get(self.trigger_type)
        if not isinstance(self.trigger, trigger_class):
            raise ModelValidationError(
                f"Cannot save job. Expected trigger type {self.trigger_type} but "
                f"actual type was {type(self.trigger)}"
            )


class HttpConnectionParameters(EmbeddedDocument):
    host = StringField(required=True)
    port = IntField(min_value=1024, max_value=65535, required=True)
    url_prefix = StringField(default="/")
    ca_cert = StringField(required=False)
    ca_verify = BooleanField(required=True)
    client_cert = StringField(required=False)
    client_key = StringField(required=False)
    ssl = BooleanField(required=True)


class StompSSLParameters(EmbeddedDocument):
    use_ssl = BooleanField(required=True)


class StompHeader(EmbeddedDocument):
    key = StringField(required=True)
    value = StringField(required=True)


class StompConnectionParameters(EmbeddedDocument):
    ssl = EmbeddedDocumentField(StompSSLParameters, required=True)
    headers = ListField(EmbeddedDocumentField(StompHeader), required=False)
    host = StringField(required=True)
    port = IntField(min_value=1024, max_value=65535, required=True)
    send_destination = StringField(required=False)
    subscribe_destination = StringField(required=False)
    username = StringField(require=False)
    password = StringField(required=False)


class GardenConnectionParams(EmbeddedDocument):
    http = EmbeddedDocumentField(HttpConnectionParameters, required=False)
    stomp = EmbeddedDocumentField(StompConnectionParameters, required=False)


class ConnectionGenericEmbeddedDocumentField(GenericEmbeddedDocumentField):
    def to_python(self, value):
        if value == {} or value is None:
            return None
        if "http" in value or "stomp" in value:
            value.update({"_cls": "GardenConnectionParams"})
        try:
            return super().to_python(value)
        except (FieldDoesNotExist, KeyError) as err:
            # catches the cases where the dict isn't empty and both 'http' and 'stomp'
            # are absent or there are additional spurious keys present
            raise ValidationError(f"Found bad key in connection parameters: {str(err)}")


class EmptyConnectionParams(EmbeddedDocument):
    pass


class Garden(MongoModel, Document):
    brewtils_model = brewtils.models.Garden

    name = StringField(required=True, default="default")
    status = StringField(default="INITIALIZING")
    status_info = EmbeddedDocumentField("StatusInfo", default=StatusInfo())
    namespaces = ListField()
    connection_type = StringField()
    # connection_params = ConnectionGenericEmbeddedDocumentField(
    #     choices=(GardenConnectionParams, EmptyConnectionParams), required=False
    # )
    connection_params = DictField()
    systems = ListField(ReferenceField(System, reverse_delete_rule=PULL))

    meta = {
        "auto_create_index": False,  # We need to manage this ourselves
        "index_background": True,
        "indexes": [
            {"name": "unique_index", "fields": ["name"], "unique": True},
            {
                "name": "local_unique_index",
                "fields": ["connection_type"],
                "unique": True,
                "partialFilterExpression": {"connection_type": "LOCAL"},
            },
        ],
    }

<<<<<<< HEAD
    def pre_serialize(self):
        # the `to_brewtils` code wants to serialize these objects; this allows that
        # to happen
        from beer_garden.db.schemas.garden_schema import GardenConnectionsParamsSchema

        self.connection_params = (
            GardenConnectionsParamsSchema().dump(self.connection_params).data
        )

    def save(self, *args, **kwargs):
        # validation via schema
        try:
            data, errs = GardenSchema(strict=True).dump(self)
            logger = logging.getLogger(__name__)
            from pprint import pformat

            logger.error(f"Got data {pformat(data)}")
            logger.error(f"Got errs {errs}")
        except MarshmallowValidationError as mmve:
            raise MongoengineValidationError(str(mmve))

        super().save(*args, **kwargs)
=======
    def clean(self):
        try:
            # use the marshmallow schema to validate the connection parameters
            _ = GardenConnectionsParamsSchema(strict=True).load(
                dict(self.connection_params)
            )
        except MarshmallowValidationError as mmve:
            raise MongoengineValidationError(mmve.messages)

    def save(self, *args, **kwargs):
        """This exists so that it is never possible to call `save` on a Garden object
        without validation of the connection parameters happening."""
        kwargs.setdefault("write_concern", {"w": "majority"})  # as in `MongoModel`
        kwargs["validate"] = True
        kwargs["clean"] = True

        return super().save(*args, **kwargs)
>>>>>>> f99b015e

    def deep_save(self):
        if self.connection_type != "LOCAL":
            self._update_associated_systems()

        self.save()

    def _update_associated_systems(self):
        """If the call to the `deep_save` method is on a child garden object, we ensure
        that when saving the systems, unknowns are deleted."""
        # import moved here to avoid a circular import loop
        from beer_garden.systems import get_systems, remove_system

        logger = logging.getLogger(self.__class__.__name__)

        def _get_system_triple(system: System) -> Tuple[str, str, str]:
            return (
                system.namespace,
                system.name,
                system.version,
            )

        our_namespaces = set(self.namespaces).union(
            set(map(attrgetter("namespace"), self.systems))
        )
        # we leverage the fact that systems must be unique up to the triple of their
        # namespaces, names and versions
        child_systems_already_known = {
            _get_system_triple(system): str(system.id)
            for system in get_systems(
                filter_params={"local": False, "namespace__in": our_namespaces}
            )
        }

        for system in self.systems:
            triple = _get_system_triple(system)

            if triple in child_systems_already_known:
                system_id_to_remove = child_systems_already_known.pop(triple)

                if system_id_to_remove != str(system.id):
                    # remove the system from before this update with the same triple
                    logger.debug(
                        f"Removing System <{triple[0]}"
                        f", {triple[1]}"
                        f", {triple[2]}> with ID={system_id_to_remove}"
                        f"; doesn't match ID={str(system.id)}"
                        " for known system with same attributes"
                    )
                    remove_system(system_id=system_id_to_remove)

            system.save()

        # if there's anything left over, delete those too; this could occur, e.g.,
        # if a child system deleted a particular version of a plugin and installed
        # another version of the same plugin
        for bad_system_id in child_systems_already_known.values():
            logger.debug(
                f"Removing System with ID={str(bad_system_id)} because it "
                f"matches no known system in child garden ({self.name})"
            )
            remove_system(system_id=bad_system_id)


class SystemGardenMapping(MongoModel, Document):
    system = ReferenceField("System")
    garden = ReferenceField("Garden")


class File(MongoModel, Document):
    brewtils_model = brewtils.models.File

    owner_id = StringField(required=False)
    owner_type = StringField(required=False)
    request = LazyReferenceField(Request, required=False, reverse_delete_rule=NULLIFY)
    job = LazyReferenceField(Job, required=False, reverse_delete_rule=NULLIFY)
    updated_at = DateTimeField(default=datetime.datetime.utcnow, required=True)
    file_name = StringField(required=True)
    file_size = IntField(required=True)
    chunks = DictField(required=False)
    chunk_size = IntField(required=True)

    # This was originally used instead of request and job. See #833
    # We could probably have kept using this if a GenericLazyReferenceField could have
    # a reverse_delete_rule. Alas!
    owner = DummyField()


class FileChunk(MongoModel, Document):
    brewtils_model = brewtils.models.FileChunk

    file_id = StringField(required=True)
    offset = IntField(required=True)
    data = StringField(required=True)
    # Delete Rule (2) = CASCADE; This causes this document to be deleted when the owner doc is.
    owner = LazyReferenceField(File, required=False, reverse_delete_rule=CASCADE)


class RawFile(Document):
    file = FileField()


class Role(Document):
    name = StringField()
    description = StringField()
    permissions = ListField(field=StringField(), validation=validate_permissions)

    meta = {
        "indexes": [{"name": "unique_index", "fields": ["name"], "unique": True}],
    }


class RoleAssignmentDomain(EmbeddedDocument):
    scope = StringField(required=True, choices=["Garden", "Global", "System"])
    identifiers = DictField(required=False)

    def clean(self):
        if self.identifiers == {} and self.scope != "Global":
            raise ValidationError(
                "identifiers field is required for all scopes other than Global"
            )


class RoleAssignment(EmbeddedDocument):
    domain = EmbeddedDocumentField(RoleAssignmentDomain, required=True)
    role = ReferenceField("Role", required=True)


class User(Document):
    username = StringField(required=True)
    password = StringField()
    role_assignments = EmbeddedDocumentListField("RoleAssignment")

    meta = {
        "indexes": [{"name": "unique_index", "fields": ["username"], "unique": True}],
    }

    _permissions_cache: Optional[dict] = None

    @property
    def permissions(self) -> dict:
        """Return the user's permissions organized by permission name. This is
        calculated via beer_garden.authorization.permissions_for_user and is cached on
        the User object to avoid unnecessary recalculation.

        Returns:
            dict: The user's permissions organized by permission name
        """
        from beer_garden.authorization import permissions_for_user

        if self._permissions_cache is None:
            self._permissions_cache = permissions_for_user(self)

        return self._permissions_cache

    @property
    def domain_permissions(self) -> dict:
        """Returns the domain_permissions portion of self.permissions"""
        return self.permissions["domain_permissions"]

    @property
    def global_permissions(self) -> dict:
        """Returns the global_permissions portion of self.permissions"""
        return self.permissions["global_permissions"]

    def clear_permissions_cache(self) -> None:
        """Clear the cached permission set for the user. This is useful if the user's
        role assignments have been changed and you want to perform a permission check
        using those new role assignments without reloading the entire user object.
        """
        self._permissions_cache = None

    def set_permissions_cache(self, permissions: dict) -> None:
        """Manually set the cached permission set for the user. This cache is typically
        set and checked by the permissions property method. In cases where those
        permissions are externally sourced (such as an access token in a web request
        that was provided via initial authentication), this method can be used to
        manually set the _permissions_cache value so that subsequent calls to
        permissions related helper functions do not unnecessarily recalculate the user
        permissions.

        Args:
            permissions: A dictionary containing the user's permissions. The format
                should match the one produced by permissions_for_user in
                beer_garden.authorization

        Returns:
            None
        """
        self._permissions_cache = permissions

    def set_password(self, password: str):
        """This helper should be used to set the user's password, rather than directly
        assigning a value. This ensures that the password is stored as a hash rather
        than in plain text

        Args:
            password: String to set as the user's password.

        Returns:
            None
        """
        self.password = custom_app_context.hash(password)

    def verify_password(self, password: str):
        """Checks the provided plaintext password against thea user's stored password
        hash

        Args:
            password: Plaintext string to check against user's password"

        Returns:
            bool: True if the password matches, False otherwise
        """
        return custom_app_context.verify(password, self.password)

    def revoke_tokens(self) -> None:
        """Remove all tokens from the user's list of valid tokens. This is useful for
        requiring the user to explicitly login, which one may want to do for a variety
        of reasons.
        """
        UserToken.objects.filter(user=self).delete()


class UserToken(Document):
    issued_at = DateTimeField(required=True, default=datetime.datetime.utcnow)
    expires_at = DateTimeField(required=True)
    user = LazyReferenceField("User", required=True, reverse_delete_rule=CASCADE)
    uuid = UUIDField(binary=False, required=True, unique="True")

    meta = {
        "indexes": [
            "user",
            "uuid",
            {"fields": ["expires_at"], "expireAfterSeconds": 0},
        ]
    }<|MERGE_RESOLUTION|>--- conflicted
+++ resolved
@@ -6,16 +6,9 @@
 import pytz
 import six
 from marshmallow import ValidationError as MarshmallowValidationError
-<<<<<<< HEAD
-from mongoengine.errors import FieldDoesNotExist
 from passlib.apps import custom_app_context
 
-from beer_garden.db.schemas.garden_schema import GardenSchema
-=======
-from passlib.apps import custom_app_context
-
 from beer_garden.db.schemas.garden_schema import GardenConnectionsParamsSchema
->>>>>>> f99b015e
 
 try:
     from lark import ParseError
@@ -59,6 +52,7 @@
     UUIDField,
     ValidationError,
 )
+from mongoengine.errors import FieldDoesNotExist
 from mongoengine.errors import ValidationError as MongoengineValidationError
 
 from .fields import DummyField, StatusInfo
@@ -820,30 +814,6 @@
         ],
     }
 
-<<<<<<< HEAD
-    def pre_serialize(self):
-        # the `to_brewtils` code wants to serialize these objects; this allows that
-        # to happen
-        from beer_garden.db.schemas.garden_schema import GardenConnectionsParamsSchema
-
-        self.connection_params = (
-            GardenConnectionsParamsSchema().dump(self.connection_params).data
-        )
-
-    def save(self, *args, **kwargs):
-        # validation via schema
-        try:
-            data, errs = GardenSchema(strict=True).dump(self)
-            logger = logging.getLogger(__name__)
-            from pprint import pformat
-
-            logger.error(f"Got data {pformat(data)}")
-            logger.error(f"Got errs {errs}")
-        except MarshmallowValidationError as mmve:
-            raise MongoengineValidationError(str(mmve))
-
-        super().save(*args, **kwargs)
-=======
     def clean(self):
         try:
             # use the marshmallow schema to validate the connection parameters
@@ -861,7 +831,6 @@
         kwargs["clean"] = True
 
         return super().save(*args, **kwargs)
->>>>>>> f99b015e
 
     def deep_save(self):
         if self.connection_type != "LOCAL":
