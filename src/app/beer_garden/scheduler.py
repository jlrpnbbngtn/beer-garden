# -*- coding: utf-8 -*-
"""Scheduled Service

The schedule service is responsible for:
* CRUD operations of `Job` operations
* Triggering `Job` based `Requests`
"""
import logging
import threading
from os.path import isdir
from typing import Dict, List
from datetime import datetime, timedelta

<<<<<<< HEAD
from apscheduler.triggers.interval import IntervalTrigger as APInterval

from watchdog.observers.polling import PollingObserver as Observer
from watchdog.events import (
    PatternMatchingEventHandler,
    EVENT_TYPE_CREATED,
    EVENT_TYPE_DELETED,
    EVENT_TYPE_MOVED,
    EVENT_TYPE_MODIFIED,
)
from watchdog.utils import has_attribute, unicode_paths
from pathtools.patterns import match_any_paths

from apscheduler.schedulers.background import BackgroundScheduler

=======
>>>>>>> 42363fdb
from brewtils.models import Event, Events, Job

import beer_garden
import beer_garden.config as config
import beer_garden.db.api as db
from beer_garden.events import publish_event
from beer_garden.requests import process_request, get_request
from beer_garden.db.mongo.jobstore import construct_trigger
<<<<<<< HEAD
from brewtils.models import FileTrigger
=======
>>>>>>> 42363fdb

logger = logging.getLogger(__name__)


<<<<<<< HEAD
class InjectionDict(dict):
    """
    Dictionary object with overloaded __missing__ function to
    facilitate partial string.format operations
    """

    def __missing__(self, key):
        return "{" + key + "}"


def build_injection_dict(dictionary, obj, prefix="", separator="/"):
    """Populate a dictionary with class variables of an object

    Args:
        dictionary: A dict-like object to fill
        obj: An object with some number of variables (e.g MyObj.my_var)
        prefix: A string to prepend the variable names with
        separator: A string to separate the prefix and variable names

    """
    for item in dir(obj):
        if not callable(getattr(obj, item)):
            if prefix != "":
                dictionary[prefix + separator + item] = getattr(obj, item)
            else:
                dictionary[item] = getattr(obj, item)


def inject_values(request, dictionary):
    """Inject values into a request

    inject_values looks for string fields and attempts
    to format() them with the dictionary provided.

    Args:
        request: An object that may hold string fields with valid str.format() syntax
        dictionary: A dict-like object to pass through to the format() call
    """
    if isinstance(request, dict):
        for k, v in request.items():
            try:
                request[k] = inject_values(v, dictionary)
            except (ReferenceError, IndexError):
                pass
        return request

    elif isinstance(request, str):
        try:
            return request.format_map(dictionary)
        except (AttributeError, KeyError, ValueError):
            return request

    elif isinstance(request, list):
        for i, item in enumerate(request):
            try:
                request[i] = inject_values(item, dictionary)
            except IndexError:
                pass
        return request

    else:
        return request


class PatternMatchingEventHandlerWithArgs(PatternMatchingEventHandler):
    """
    A BG implementation of the watchdog PatternMatchingEventHandler.

    Allows args/kwargs to be stored and passed through to the callback functions
    """

    _args = []
    _kwargs = {}
    _coalesce = False
    _src_path_timing = {}
    # This is used to avoid multiple triggers from the same event
    _min_delta_time = timedelta(microseconds=500_000)

    def __init__(self, args=None, kwargs=None, coalesce=False, **thru):
        self._args = args if args is not None else []
        self._kwargs = kwargs if kwargs is not None else {}
        self._coalesce = coalesce
        super().__init__(**thru)

    # Copy the dispatch code, but include arguments if specified
    def dispatch(self, event):
        """Dispatches events to the appropriate methods."""
        current_time = datetime.now()
        if self.ignore_directories and event.is_directory:
            return

        paths = []
        if has_attribute(event, "dest_path"):
            paths.append(unicode_paths.decode(event.dest_path))
        if event.src_path:
            paths.append(unicode_paths.decode(event.src_path))

        if match_any_paths(
            paths,
            included_patterns=self.patterns,
            excluded_patterns=self.ignore_patterns,
            case_sensitive=self.case_sensitive,
        ):
            _method_map = {
                EVENT_TYPE_MODIFIED: self.on_modified,
                EVENT_TYPE_MOVED: self.on_moved,
                EVENT_TYPE_CREATED: self.on_created,
                EVENT_TYPE_DELETED: self.on_deleted,
            }
            event_type = event.event_type
            event_tuple = (event.src_path, event_type)

            if not self._coalesce:
                self.on_any_event(*self._args, event=event, **self._kwargs)
                _method_map[event_type](*self._args, event=event, **self._kwargs)

            elif event_tuple in self._src_path_timing:
                if (
                    current_time - self._src_path_timing[event_tuple]
                    > self._min_delta_time
                ):
                    # Update the time
                    self._src_path_timing[event_tuple] = datetime.now()

                    self.on_any_event(*self._args, event=event, **self._kwargs)
                    _method_map[event_type](*self._args, event=event, **self._kwargs)
            else:
                self._src_path_timing[event_tuple] = datetime.now()

                self.on_any_event(*self._args, event=event, **self._kwargs)
                _method_map[event_type](*self._args, event=event, **self._kwargs)

    def on_created(self, *args, event=None, **kwargs):
        super().on_created(event)

    def on_any_event(self, *args, event=None, **kwargs):
        super().on_any_event(event)

    def on_deleted(self, *args, event=None, **kwargs):
        super().on_deleted(event)

    def on_modified(self, *args, event=None, **kwargs):
        super().on_modified(event)

    def on_moved(self, *args, event=None, **kwargs):
        super().on_moved(event)


def pass_through(class_objects=None):
    """
    Adds any non-implemented methods defined by the given object names to the class.

    Args:
        class_objects: List of class object names to expose directly.
    """

    def wrapper(my_class):
        for obj in class_objects:
            scheduler = getattr(my_class, obj, None)
            if scheduler is not None:
                method_list = [
                    func
                    for func in dir(scheduler)
                    if callable(getattr(scheduler, func))
                ]
                # added = []
                for name in method_list:
                    # Don't expose methods that are intended to be private!
                    if name[0] != "_" and not hasattr(my_class, name):
                        # added.append(name)
                        method = getattr(scheduler, name)
                        setattr(my_class, name, method)
        return my_class

    return wrapper


@pass_through(class_objects=["_sync_scheduler", "_async_scheduler"])
class MixedScheduler(object):
    """
    A wrapper that tracks a file-based scheduler and an interval-based scheduler.
    """

    _sync_scheduler = BackgroundScheduler()
    _async_scheduler = Observer()
    _async_jobs = {}
    _async_paused_jobs = set()

    running = False

    def _process_watches(self, jobs):
        """Helper function for initialize_from_db.  Adds job list to the scheduler

        Args:
            jobs: Jobs to be added to the watchdog scheduler
        """
        for job in jobs:
            if isinstance(job.trigger, FileTrigger):
                self.add_job(
                    run_job,
                    trigger=job.trigger,
                    coalesce=job.coalesce,
                    kwargs={"job_id": job.id, "request_template": job.request_template},
                )

    def __init__(self, interval_config=None):
        """Initializes the underlying scheduler(s)

        Args:
            interval_config: Any scheduler-specific arguments for the APScheduler
        """
        self._sync_scheduler.configure(**interval_config)

    def initialize_from_db(self):
        """Initializes the watchdog scheduler from jobs stored in the database"""
        all_jobs = db.query(Job, filter_params={"trigger_type": "file"})
        self._process_watches(all_jobs)

    def start(self):
        """Starts both schedulers"""
        self._sync_scheduler.start()
        self._async_scheduler.start()
        self.running = True

    def shutdown(self, **kwargs):
        """Stops both schedulers

        Args:
            kwargs: Any other scheduler-specific arguments
        """
        self.stop(**kwargs)

    def stop(self, **kwargs):
        """Stops both schedulers

        Args:
            kwargs: Any other scheduler-specific arguments
        """
        self._sync_scheduler.shutdown(**kwargs)
        self._async_scheduler.stop()
        self.running = False

    def reschedule_job(self, job_id, **kwargs):
        """Passes through to the sync scheduler, but ignores async jobs

        Args:
            job_id: The job id
            kwargs: Any other scheduler-specific arguments
        """
        if job_id not in self._async_jobs:
            self._sync_scheduler.reschedule_job(job_id, **kwargs)

    def get_job(self, job_id):
        """Looks up a job

        Args:
            job_id: The job id
        """
        if job_id in self._async_jobs:
            return db.query_unique(Job, id=job_id)
        else:
            return self._sync_scheduler.get_job(job_id)

    def pause_job(self, job_id, **kwargs):
        """Pauses a running job

        Args:
            job_id: The job id
            kwargs: Any other scheduler-specific arguments
        """
        if job_id in self._async_jobs:
            if job_id not in self._async_paused_jobs:
                (event_handler, watch) = self._async_jobs.get(job_id)
                self._async_scheduler.remove_handler_for_watch(event_handler, watch)
                self._async_paused_jobs.add(job_id)
        else:
            self._sync_scheduler.pause_job(job_id, **kwargs)

    def resume_job(self, job_id, **kwargs):
        """Resumes a paused job

        Args:
            job_id: The job id
            kwargs: Any other scheduler-specific arguments
        """
        if job_id in self._async_jobs:
            if job_id in self._async_paused_jobs:
                (event_handler, watch) = self._async_jobs.get(job_id)
                self._async_scheduler.add_handler_for_watch(event_handler, watch)
                self._async_paused_jobs.remove(job_id)
        else:
            self._sync_scheduler.resume_job(job_id, **kwargs)

    def remove_job(self, job_id, **kwargs):
        """Removes the job from the corresponding scheduler

        Args:
            job_id: The job id to lookup
            kwargs: Any other scheduler-specific arguments
        """
        if job_id in self._async_jobs:
            self._async_jobs.pop(job_id)
            # Clean up the
            if job_id in self._async_paused_jobs:
                self._async_paused_jobs.remove(job_id)

            db.delete(db.query_unique(Job, id=job_id))
        else:
            self._sync_scheduler.remove_job(job_id, **kwargs)

    def _add_triggers(self, handler, triggers, func):
        """Attaches the function to the handler callback

        Args:
            handler: The event handler
            triggers: A dictionary of triggers that maps callback method
                names to boolean values (e.g. on_moved -> True)
            func: The callback function

        Returns:
            The altered handler
        """
        for name in triggers.keys():
            if hasattr(handler, name) and triggers.get(name):
                setattr(handler, name, func)
        return handler

    def add_job(self, func, trigger=None, **kwargs):
        """Adds a job to one of the schedulers

        Args:
            func: The callback function
            trigger: The trigger used to schedule
            kwargs: Any other kwargs to be passed to the scheduler
        """
        if trigger is None:
            logger.exception("Scheduler called with None-type trigger.")
            return

        if not isinstance(trigger, FileTrigger):
            # The old code always set the trigger to None, not sure why
            self._sync_scheduler.add_job(
                func,
                trigger=construct_trigger(
                    kwargs.pop("trigger_type"), trigger
                ),
                **kwargs,
            )

        else:
            if not isdir(trigger.path):
                logger.exception(f"User passed an invalid trigger path {trigger.path}")
                return

            # Pull out the arguments needed by the run_job function
            args = [
                kwargs.get("kwargs").get("job_id"),
                kwargs.get("kwargs").get("request_template"),
            ]

            # Pass in those args to be relayed once the event occurs
            event_handler = PatternMatchingEventHandlerWithArgs(
                args=args,
                coalesce=kwargs.get("coalesce", False),
                patterns=trigger.pattern,
            )
            event_handler = self._add_triggers(event_handler, trigger.callbacks, func)

            if trigger.path is not None and event_handler is not None:
                # Register the job id with the set and schedule it with watchdog
                watch = self._async_scheduler.schedule(
                    event_handler, trigger.path, recursive=trigger.recursive
                )
                self._async_jobs[args[0]] = (event_handler, watch)


class IntervalTrigger(APInterval):
    """Beergarden implementation of an apscheduler IntervalTrigger"""

    def __init__(self, *args, **kwargs):
        self.reschedule_on_finish = kwargs.pop("reschedule_on_finish", False)
        super(IntervalTrigger, self).__init__(*args, **kwargs)


def run_job(job_id, request_template, **kwargs):
=======
def run_job(job_id, request_template):
>>>>>>> 42363fdb
    """Spawned by the scheduler, this will kick off a new request.

    This method is meant to be run in a separate process.

    Args:
        job_id: The Beer-Garden job ID that triggered this event.
        request_template: Request template specified by the job.
    """
    request_template.metadata["_bg_job_id"] = job_id

    # Attempt to inject information into the request template
    if "event" in kwargs and kwargs["event"] is not None:
        try:
            # This overloads the __missing__ function to allow partial injections
            injection_dict = InjectionDict()
            build_injection_dict(injection_dict, kwargs["event"], prefix="event")

            try:
                db_job = db.query_unique(Job, id=job_id)
                if db_job:
                    build_injection_dict(
                        injection_dict, db_job.trigger, prefix="trigger"
                    )

            except Exception as ex:
                logger.exception(f"Could not fetch job for parameter injection: {ex}")

            inject_values(request_template.parameters, injection_dict)
        except Exception as ex:
            logger.exception(f"Could not inject parameters: {ex}")

    # TODO - Possibly allow specifying blocking timeout on the job definition
    wait_event = threading.Event()
    request = process_request(request_template, wait_event=wait_event)
    wait_event.wait()
    try:
        db_job = db.query_unique(Job, id=job_id)
        if db_job:
            request = get_request(request.id)

            if request.status == "ERROR":
                db_job.error_count += 1
            elif request.status == "SUCCESS":
                db_job.success_count += 1

            db.update(db_job)
        else:
            # If the job is not in the database, don't proceed to update scheduler
            return
    except Exception as ex:
        logger.exception(f"Could not update job counts: {ex}")

    # Be a little careful here as the job could have been removed or paused
    job = beer_garden.application.scheduler.get_job(job_id)
    if (
        job
        and job.next_run_time is not None
        and getattr(job.trigger, "reschedule_on_finish", False)
    ):
        # This essentially resets the timer on this job, which has the effect of
        # making the wait time start whenever the job finishes
        beer_garden.application.scheduler.reschedule_job(job_id, trigger=job.trigger)


def get_job(job_id: str) -> Job:
    return db.query_unique(Job, id=job_id)


def get_jobs(filter_params: Dict = None) -> List[Job]:
    return db.query(Job, filter_params=filter_params)


@publish_event(Events.JOB_CREATED)
def create_job(job: Job) -> Job:
    """Create a new Job and add it to the scheduler

    Args:
        job: The Job to be added

    Returns:
        The added Job
    """
    # Save first so we have an ID to pass to the scheduler
    job = db.create(job)

    return job


@publish_event(Events.JOB_PAUSED)
def pause_job(job_id: str) -> Job:
    """Pause a Job

    Args:
        job_id: The Job ID

    Returns:
        The Job definition
    """

    job = db.query_unique(Job, id=job_id)
    job.status = "PAUSED"
    job = db.update(job)

    return job


@publish_event(Events.JOB_RESUMED)
def resume_job(job_id: str) -> Job:
    """Resume a Job

    Args:
        job_id: The Job ID

    Returns:
        The Job definition
    """

    job = db.query_unique(Job, id=job_id)
    job.status = "RUNNING"
    job = db.update(job)

    return job


@publish_event(Events.JOB_DELETED)
def remove_job(job_id: str) -> None:
    """Remove a Job

    Args:
        job_id: The Job ID

    Returns:
        The Job ID
    """
    # The scheduler takes care of removing the Job from the database
    return db.query_unique(Job, id=job_id)


def handle_event(event: Event) -> None:
    """Handle JOB events

    When creating or updating a job, make sure to mark as local first.

    BG should only handle events that are designated for the local environment. If BG
    triggers off a non-local JOB, then the JOB could be ran twice.

    Args:
        event: The event to handle
    """

    if event.garden == config.get("garden.name"):

        if event.name == Events.JOB_CREATED.name:
            try:

                beer_garden.application.scheduler.add_job(
                    run_job,
<<<<<<< HEAD
                    trigger=event.payload.trigger,
                    trigger_type=event.payload.trigger_type,
=======
                    construct_trigger(
                        event.payload.trigger_type, event.payload.trigger
                    ),
>>>>>>> 42363fdb
                    kwargs={
                        "request_template": event.payload.request_template,
                        "job_id": str(event.payload.id),
                    },
                    name=event.payload.name,
                    misfire_grace_time=event.payload.misfire_grace_time,
                    coalesce=event.payload.coalesce,
                    max_instances=event.payload.max_instances,
                    jobstore="beer_garden",
                    replace_existing=False,
                )
            except Exception:
                db.delete(event.payload)
                raise

        elif event.name == Events.JOB_PAUSED.name:
            beer_garden.application.scheduler.pause_job(
                event.payload.id, jobstore="beer_garden"
            )
        elif event.name == Events.JOB_RESUMED.name:
            beer_garden.application.scheduler.resume_job(
                event.payload.id, jobstore="beer_garden"
            )
        elif event.name == Events.JOB_DELETED.name:
            beer_garden.application.scheduler.remove_job(
                event.payload.id, jobstore="beer_garden"
            )<|MERGE_RESOLUTION|>--- conflicted
+++ resolved
@@ -11,7 +11,6 @@
 from typing import Dict, List
 from datetime import datetime, timedelta
 
-<<<<<<< HEAD
 from apscheduler.triggers.interval import IntervalTrigger as APInterval
 
 from watchdog.observers.polling import PollingObserver as Observer
@@ -27,8 +26,6 @@
 
 from apscheduler.schedulers.background import BackgroundScheduler
 
-=======
->>>>>>> 42363fdb
 from brewtils.models import Event, Events, Job
 
 import beer_garden
@@ -37,15 +34,11 @@
 from beer_garden.events import publish_event
 from beer_garden.requests import process_request, get_request
 from beer_garden.db.mongo.jobstore import construct_trigger
-<<<<<<< HEAD
 from brewtils.models import FileTrigger
-=======
->>>>>>> 42363fdb
 
 logger = logging.getLogger(__name__)
 
 
-<<<<<<< HEAD
 class InjectionDict(dict):
     """
     Dictionary object with overloaded __missing__ function to
@@ -431,9 +424,6 @@
 
 
 def run_job(job_id, request_template, **kwargs):
-=======
-def run_job(job_id, request_template):
->>>>>>> 42363fdb
     """Spawned by the scheduler, this will kick off a new request.
 
     This method is meant to be run in a separate process.
@@ -591,14 +581,8 @@
 
                 beer_garden.application.scheduler.add_job(
                     run_job,
-<<<<<<< HEAD
                     trigger=event.payload.trigger,
                     trigger_type=event.payload.trigger_type,
-=======
-                    construct_trigger(
-                        event.payload.trigger_type, event.payload.trigger
-                    ),
->>>>>>> 42363fdb
                     kwargs={
                         "request_template": event.payload.request_template,
                         "job_id": str(event.payload.id),
