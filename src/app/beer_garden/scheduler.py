# -*- coding: utf-8 -*-
"""Scheduled Service

The schedule service is responsible for:
* CRUD operations of `Job` operations
* Triggering `Job` based `Requests`
"""
import logging
import threading
from os.path import isdir
from typing import Dict, List
from datetime import datetime, timedelta

from apscheduler.triggers.interval import IntervalTrigger as APInterval
<<<<<<< HEAD
from brewtils.models import Event, Events, Job, Operation
=======

from watchdog.observers.polling import PollingObserver as Observer
from watchdog.events import (
    PatternMatchingEventHandler,
    EVENT_TYPE_CREATED,
    EVENT_TYPE_DELETED,
    EVENT_TYPE_MOVED,
    EVENT_TYPE_MODIFIED,
)
from watchdog.utils import has_attribute, unicode_paths
from pathtools.patterns import match_any_paths

from apscheduler.schedulers.background import BackgroundScheduler

from brewtils.models import Event, Events, Job
>>>>>>> a368a961

import beer_garden
import beer_garden.router as router
import beer_garden.config as config
import beer_garden.db.api as db
from beer_garden.events import publish_event
from beer_garden.requests import process_request, get_request
from beer_garden.db.mongo.jobstore import construct_trigger
from brewtils.models import FileTrigger


logger = logging.getLogger(__name__)


class InjectionDict(dict):
    """
    Dictionary object with overloaded __missing__ function to
    facilitate partial string.format operations
    """

    def __missing__(self, key):
        return "{" + key + "}"


def build_injection_dict(dictionary, obj, prefix="", separator="/"):
    """Populate a dictionary with class variables of an object

    Args:
        dictionary: A dict-like object to fill
        obj: An object with some number of variables (e.g MyObj.my_var)
        prefix: A string to prepend the variable names with
        separator: A string to separate the prefix and variable names

    """
    for item in dir(obj):
        if not callable(getattr(obj, item)):
            if prefix != "":
                dictionary[prefix + separator + item] = getattr(obj, item)
            else:
                dictionary[item] = getattr(obj, item)


def inject_values(request, dictionary):
    """Inject values into a request

    inject_values looks for string fields and attempts
    to format() them with the dictionary provided.

    Args:
        request: An object that may hold string fields with valid str.format() syntax
        dictionary: A dict-like object to pass through to the format() call
    """
    if isinstance(request, dict):
        for k, v in request.items():
            try:
                request[k] = inject_values(v, dictionary)
            except (ReferenceError, IndexError):
                pass
        return request

    elif isinstance(request, str):
        try:
            return request.format_map(dictionary)
        except (AttributeError, KeyError, ValueError):
            return request

    elif isinstance(request, list):
        for i, item in enumerate(request):
            try:
                request[i] = inject_values(item, dictionary)
            except IndexError:
                pass
        return request

    else:
        return request


class PatternMatchingEventHandlerWithArgs(PatternMatchingEventHandler):
    """
    A BG implementation of the watchdog PatternMatchingEventHandler.

    Allows args/kwargs to be stored and passed through to the callback functions
    """

    _args = []
    _kwargs = {}
    _coalesce = False
    _src_path_timing = {}
    # This is used to avoid multiple triggers from the same event
    _min_delta_time = timedelta(microseconds=500_000)

    def __init__(self, args=None, kwargs=None, coalesce=False, **thru):
        self._args = args if args is not None else []
        self._kwargs = kwargs if kwargs is not None else {}
        self._coalesce = coalesce
        super().__init__(**thru)

    # Copy the dispatch code, but include arguments if specified
    def dispatch(self, event):
        """Dispatches events to the appropriate methods."""
        current_time = datetime.now()
        if self.ignore_directories and event.is_directory:
            return

        paths = []
        if has_attribute(event, "dest_path"):
            paths.append(unicode_paths.decode(event.dest_path))
        if event.src_path:
            paths.append(unicode_paths.decode(event.src_path))

        if match_any_paths(
            paths,
            included_patterns=self.patterns,
            excluded_patterns=self.ignore_patterns,
            case_sensitive=self.case_sensitive,
        ):
            _method_map = {
                EVENT_TYPE_MODIFIED: self.on_modified,
                EVENT_TYPE_MOVED: self.on_moved,
                EVENT_TYPE_CREATED: self.on_created,
                EVENT_TYPE_DELETED: self.on_deleted,
            }
            event_type = event.event_type
            event_tuple = (event.src_path, event_type)

            if not self._coalesce:
                self.on_any_event(*self._args, event=event, **self._kwargs)
                _method_map[event_type](*self._args, event=event, **self._kwargs)

            elif event_tuple in self._src_path_timing:
                if (
                    current_time - self._src_path_timing[event_tuple]
                    > self._min_delta_time
                ):
                    # Update the time
                    self._src_path_timing[event_tuple] = datetime.now()

                    self.on_any_event(*self._args, event=event, **self._kwargs)
                    _method_map[event_type](*self._args, event=event, **self._kwargs)
            else:
                self._src_path_timing[event_tuple] = datetime.now()

                self.on_any_event(*self._args, event=event, **self._kwargs)
                _method_map[event_type](*self._args, event=event, **self._kwargs)

    def on_created(self, *args, event=None, **kwargs):
        super().on_created(event)

    def on_any_event(self, *args, event=None, **kwargs):
        super().on_any_event(event)

    def on_deleted(self, *args, event=None, **kwargs):
        super().on_deleted(event)

    def on_modified(self, *args, event=None, **kwargs):
        super().on_modified(event)

    def on_moved(self, *args, event=None, **kwargs):
        super().on_moved(event)


def pass_through(class_objects=None):
    """
    Adds any non-implemented methods defined by the given object names to the class.

    Args:
        class_objects: List of class object names to expose directly.
    """

    def wrapper(my_class):
        for obj in class_objects:
            scheduler = getattr(my_class, obj, None)
            if scheduler is not None:
                method_list = [
                    func
                    for func in dir(scheduler)
                    if callable(getattr(scheduler, func))
                ]
                # added = []
                for name in method_list:
                    # Don't expose methods that are intended to be private!
                    if name[0] != "_" and not hasattr(my_class, name):
                        # added.append(name)
                        method = getattr(scheduler, name)
                        setattr(my_class, name, method)
        return my_class

    return wrapper


@pass_through(class_objects=["_sync_scheduler", "_async_scheduler"])
class MixedScheduler(object):
    """
    A wrapper that tracks a file-based scheduler and an interval-based scheduler.
    """

    _sync_scheduler = BackgroundScheduler()
    _async_scheduler = Observer()
    _async_jobs = {}
    _async_paused_jobs = set()

    running = False

    def _process_watches(self, jobs):
        """Helper function for initialize_from_db.  Adds job list to the scheduler

        Args:
            jobs: Jobs to be added to the watchdog scheduler
        """
        for job in jobs:
            if isinstance(job.trigger, FileTrigger):
                self.add_job(
                    run_job,
                    trigger=job.trigger,
                    coalesce=job.coalesce,
                    kwargs={"job_id": job.id, "request_template": job.request_template},
                )

    def __init__(self, interval_config=None):
        """Initializes the underlying scheduler(s)

        Args:
            interval_config: Any scheduler-specific arguments for the APScheduler
        """
        self._sync_scheduler.configure(**interval_config)

    def initialize_from_db(self):
        """Initializes the watchdog scheduler from jobs stored in the database"""
        all_jobs = db.query(Job, filter_params={"trigger_type": "file"})
        self._process_watches(all_jobs)

    def start(self):
        """Starts both schedulers"""
        self._sync_scheduler.start()
        self._async_scheduler.start()
        self.running = True

    def shutdown(self, **kwargs):
        """Stops both schedulers

        Args:
            kwargs: Any other scheduler-specific arguments
        """
        self.stop(**kwargs)

    def stop(self, **kwargs):
        """Stops both schedulers

        Args:
            kwargs: Any other scheduler-specific arguments
        """
        self._sync_scheduler.shutdown(**kwargs)
        self._async_scheduler.stop()
        self.running = False

    def reschedule_job(self, job_id, **kwargs):
        """Passes through to the sync scheduler, but ignores async jobs

        Args:
            job_id: The job id
            kwargs: Any other scheduler-specific arguments
        """
        if job_id not in self._async_jobs:
            self._sync_scheduler.reschedule_job(job_id, **kwargs)

    def get_job(self, job_id):
        """Looks up a job

        Args:
            job_id: The job id
        """
        if job_id in self._async_jobs:
            return db.query_unique(Job, id=job_id)
        else:
            return self._sync_scheduler.get_job(job_id)

    def pause_job(self, job_id, **kwargs):
        """Pauses a running job

        Args:
            job_id: The job id
            kwargs: Any other scheduler-specific arguments
        """
        if job_id in self._async_jobs:
            if job_id not in self._async_paused_jobs:
                (event_handler, watch) = self._async_jobs.get(job_id)
                self._async_scheduler.remove_handler_for_watch(event_handler, watch)
                self._async_paused_jobs.add(job_id)
        else:
            self._sync_scheduler.pause_job(job_id, **kwargs)

    def resume_job(self, job_id, **kwargs):
        """Resumes a paused job

        Args:
            job_id: The job id
            kwargs: Any other scheduler-specific arguments
        """
        if job_id in self._async_jobs:
            if job_id in self._async_paused_jobs:
                (event_handler, watch) = self._async_jobs.get(job_id)
                self._async_scheduler.add_handler_for_watch(event_handler, watch)
                self._async_paused_jobs.remove(job_id)
        else:
            self._sync_scheduler.resume_job(job_id, **kwargs)

    def remove_job(self, job_id, **kwargs):
        """Removes the job from the corresponding scheduler

        Args:
            job_id: The job id to lookup
            kwargs: Any other scheduler-specific arguments
        """
        if job_id in self._async_jobs:
            self._async_jobs.pop(job_id)
            # Clean up the
            if job_id in self._async_paused_jobs:
                self._async_paused_jobs.remove(job_id)

            db.delete(db.query_unique(Job, id=job_id))
        else:
            self._sync_scheduler.remove_job(job_id, **kwargs)

    def _add_triggers(self, handler, triggers, func):
        """Attaches the function to the handler callback

        Args:
            handler: The event handler
            triggers: A dictionary of triggers that maps callback method
                names to boolean values (e.g. on_moved -> True)
            func: The callback function

        Returns:
            The altered handler
        """
        for name in triggers.keys():
            if hasattr(handler, name) and triggers.get(name):
                setattr(handler, name, func)
        return handler

    def add_job(self, func, trigger=None, **kwargs):
        """Adds a job to one of the schedulers

        Args:
            func: The callback function
            trigger: The trigger used to schedule
            kwargs: Any other kwargs to be passed to the scheduler
        """
        if trigger is None:
            logger.exception("Scheduler called with None-type trigger.")
            return

        if not isinstance(trigger, FileTrigger):
            # The old code always set the trigger to None, not sure why
            self._sync_scheduler.add_job(
                func,
                trigger=construct_trigger(kwargs.pop("trigger_type"), trigger),
                **kwargs,
            )

        else:
            if not isdir(trigger.path):
                logger.exception(f"User passed an invalid trigger path {trigger.path}")
                return

            # Pull out the arguments needed by the run_job function
            args = [
                kwargs.get("kwargs").get("job_id"),
                kwargs.get("kwargs").get("request_template"),
            ]

            # Pass in those args to be relayed once the event occurs
            event_handler = PatternMatchingEventHandlerWithArgs(
                args=args,
                coalesce=kwargs.get("coalesce", False),
                patterns=trigger.pattern,
            )
            event_handler = self._add_triggers(event_handler, trigger.callbacks, func)

            if trigger.path is not None and event_handler is not None:
                # Register the job id with the set and schedule it with watchdog
                watch = self._async_scheduler.schedule(
                    event_handler, trigger.path, recursive=trigger.recursive
                )
                self._async_jobs[args[0]] = (event_handler, watch)


class IntervalTrigger(APInterval):
    """Beergarden implementation of an apscheduler IntervalTrigger"""

    def __init__(self, *args, **kwargs):
        self.reschedule_on_finish = kwargs.pop("reschedule_on_finish", False)
        super(IntervalTrigger, self).__init__(*args, **kwargs)


def run_job(job_id, request_template, **kwargs):
    """Spawned by the scheduler, this will kick off a new request.

    This method is meant to be run in a separate process.

    Args:
        job_id: The Beer-Garden job ID that triggered this event.
        request_template: Request template specified by the job.
    """
    request_template.metadata["_bg_job_id"] = job_id

    # Attempt to inject information into the request template
    if "event" in kwargs and kwargs["event"] is not None:
        try:
            # This overloads the __missing__ function to allow partial injections
            injection_dict = InjectionDict()
            build_injection_dict(injection_dict, kwargs["event"], prefix="event")

            try:
                db_job = db.query_unique(Job, id=job_id)
                if db_job:
                    build_injection_dict(
                        injection_dict, db_job.trigger, prefix="trigger"
                    )

            except Exception as ex:
                logger.exception(f"Could not fetch job for parameter injection: {ex}")

            inject_values(request_template.parameters, injection_dict)
        except Exception as ex:
            logger.exception(f"Could not inject parameters: {ex}")

    # TODO - Possibly allow specifying blocking timeout on the job definition
    wait_event = threading.Event()
    request = process_request(request_template, wait_event=wait_event)
    wait_event.wait()
    try:
        db_job = db.query_unique(Job, id=job_id)
        if db_job:
            request = get_request(request.id)

            if request.status == "ERROR":
                db_job.error_count += 1
            elif request.status == "SUCCESS":
                db_job.success_count += 1

            db.update(db_job)
        else:
            # If the job is not in the database, don't proceed to update scheduler
            return
    except Exception as ex:
        logger.exception(f"Could not update job counts: {ex}")

    # Be a little careful here as the job could have been removed or paused
    job = beer_garden.application.scheduler.get_job(job_id)
    if (
        job
        and job.next_run_time is not None
        and getattr(job.trigger, "reschedule_on_finish", False)
    ):
        # This essentially resets the timer on this job, which has the effect of
        # making the wait time start whenever the job finishes
        beer_garden.application.scheduler.reschedule_job(job_id, trigger=job.trigger)


def get_job(job_id: str) -> Job:
    return db.query_unique(Job, id=job_id)


def get_jobs(filter_params: Dict = None) -> List[Job]:
    return db.query(Job, filter_params=filter_params)


@publish_event(Events.JOB_CREATED)
def create_job(job: Job) -> Job:
    """Create a new Job and add it to the scheduler

    Args:
        job: The Job to be added

    Returns:
        The added Job
    """
    # Save first so we have an ID to pass to the scheduler
    job = db.create(job)

    return job


@publish_event(Events.JOB_PAUSED)
def pause_job(job_id: str) -> Job:
    """Pause a Job

    Args:
        job_id: The Job ID

    Returns:
        The Job definition
    """

    job = db.query_unique(Job, id=job_id)
    job.status = "PAUSED"
    job = db.update(job)

    return job


@publish_event(Events.JOB_RESUMED)
def resume_job(job_id: str) -> Job:
    """Resume a Job

    Args:
        job_id: The Job ID

    Returns:
        The Job definition
    """

    job = db.query_unique(Job, id=job_id)
    job.status = "RUNNING"
    job = db.update(job)

    return job


@publish_event(Events.JOB_DELETED)
def remove_job(job_id: str) -> None:
    """Remove a Job

    Args:
        job_id: The Job ID

    Returns:
        The Job ID
    """
    # The scheduler takes care of removing the Job from the database
    return db.query_unique(Job, id=job_id)


def handle_event(event: Event) -> None:
    """Handle JOB events

    When creating or updating a job, make sure to mark as local first.

    BG should only handle events that are designated for the local environment. If BG
    triggers off a non-local JOB, then the JOB could be ran twice.

    Args:
        event: The event to handle
    """

    if event.garden == config.get("garden.name"):

        if event.name == Events.JOB_CREATED.name:
            try:

                beer_garden.application.scheduler.add_job(
                    run_job,
                    trigger=event.payload.trigger,
                    trigger_type=event.payload.trigger_type,
                    kwargs={
                        "request_template": event.payload.request_template,
                        "job_id": str(event.payload.id),
                    },
                    name=event.payload.name,
                    misfire_grace_time=event.payload.misfire_grace_time,
                    coalesce=event.payload.coalesce,
                    max_instances=event.payload.max_instances,
                    jobstore="beer_garden",
                    replace_existing=False,
                )
                router.set_owner_for_files(
                    str(event.payload.id),
                    "JOB",
                    event.payload.request_template.parameters,
                )
            except Exception as ex:
                db.delete(event.payload)
                raise

        elif event.name == Events.JOB_PAUSED.name:
            beer_garden.application.scheduler.pause_job(
                event.payload.id, jobstore="beer_garden"
            )
        elif event.name == Events.JOB_RESUMED.name:
            beer_garden.application.scheduler.resume_job(
                event.payload.id, jobstore="beer_garden"
            )
        elif event.name == Events.JOB_DELETED.name:
            beer_garden.application.scheduler.remove_job(
                event.payload.id, jobstore="beer_garden"
            )<|MERGE_RESOLUTION|>--- conflicted
+++ resolved
@@ -12,9 +12,6 @@
 from datetime import datetime, timedelta
 
 from apscheduler.triggers.interval import IntervalTrigger as APInterval
-<<<<<<< HEAD
-from brewtils.models import Event, Events, Job, Operation
-=======
 
 from watchdog.observers.polling import PollingObserver as Observer
 from watchdog.events import (
@@ -28,9 +25,7 @@
 from pathtools.patterns import match_any_paths
 
 from apscheduler.schedulers.background import BackgroundScheduler
-
-from brewtils.models import Event, Events, Job
->>>>>>> a368a961
+from brewtils.models import Event, Events, Job, Operation
 
 import beer_garden
 import beer_garden.router as router
