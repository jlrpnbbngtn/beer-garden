--- conflicted
+++ resolved
@@ -33,13 +33,8 @@
             <input ng-model="searchText" title="Search System Names">
           </span>
 
-<<<<<<< HEAD
           <ul class="dropdown-menu" ng-show="searchText != null && searchText != ''">
             <li ng-repeat="system in systems | filter:searchText">
-=======
-          <ul class="dropdown-menu">
-            <li ng-repeat="system in systems | filter:searchText" >
->>>>>>> 495322b4
               <a ui-sref="base.system({namespace: system.namespace, systemName: system.name, systemVersion: system.version})"
                 ui-sref-active="active">
                 <span title="{{system.description}}">
